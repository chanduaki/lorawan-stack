--- conflicted
+++ resolved
@@ -100,7 +100,7 @@
 
 func (ns *NetworkServer) updateDataDownlinkTask(ctx context.Context, dev *ttnpb.EndDevice, earliestAt time.Time) error {
 	logger := log.FromContext(ctx)
-	if dev.MACState == nil || dev.Session == nil {
+	if dev.GetMACState() == nil || dev.GetSession() == nil {
 		logger.Debug("Avoid updating downlink task queue for device with no MAC state or session")
 		return nil
 	}
@@ -108,24 +108,31 @@
 	if t := timeNow().UTC().Add(nsScheduleWindow()); earliestAt.Before(t) {
 		earliestAt = t
 	}
-	var t time.Time
+	var taskAt time.Time
 	_, phy, err := getDeviceBandVersion(dev, ns.FrequencyPlans)
 	if err != nil {
 		logger.WithError(err).Warn("Failed to determine device band")
-		t = earliestAt
 	} else {
-		delay := dev.MACState.CurrentParameters.Rx1Delay.Duration() / 2
-		var ok bool
-		t, _, ok = nextDataDownlinkAt(ctx, dev, phy, ns.defaultMACSettings, earliestAt.Add(delay))
+		slot, ok := nextDataDownlinkSlot(ctx, dev, phy, ns.defaultMACSettings, earliestAt)
 		if !ok {
 			return nil
 		}
-		if t = t.Add(-nsScheduleWindow() - delay); t.Before(earliestAt) {
-			t = earliestAt
-		}
-	}
-	logger.WithField("start_at", t).Debug("Add downlink task")
-	return ns.downlinkTasks.Add(ctx, dev.EndDeviceIdentifiers, t, true)
+		from := slot.From()
+		switch {
+		case slot.IsContinuous():
+			// Continuous downlink slot, enqueue at the time it becomes available.
+			taskAt = from
+
+		case !from.IsZero():
+			// Absolute time downlink slot, enqueue in advance to allow for scheduling.
+			taskAt = from.Add(-dev.MACState.CurrentParameters.Rx1Delay.Duration() - nsScheduleWindow())
+		}
+	}
+	if taskAt.Before(earliestAt) {
+		taskAt = earliestAt
+	}
+	logger.WithField("start_at", taskAt).Debug("Add downlink task")
+	return ns.downlinkTasks.Add(ctx, dev.EndDeviceIdentifiers, taskAt, true)
 }
 
 // generateDataDownlink attempts to generate a downlink.
@@ -297,7 +304,7 @@
 			DevAddr: dev.Session.DevAddr,
 			FCtrl: ttnpb.FCtrl{
 				Ack: up != nil && up.Payload.MHDR.MType == ttnpb.MType_CONFIRMED_UP,
-				ADR: deviceUseADR(dev, ns.defaultMACSettings),
+				ADR: deviceUseADR(dev, ns.defaultMACSettings, phy),
 			},
 		},
 	}
@@ -487,17 +494,14 @@
 	ctx = log.NewContext(ctx, logger)
 
 	needsAck := mType == ttnpb.MType_CONFIRMED_DOWN || len(dev.MACState.PendingRequests) > 0
-	if needsAck {
-		var confirmedAt time.Time
-		switch class {
-		case ttnpb.CLASS_B:
-			confirmedAt, _ = nextConfirmedClassBDownlinkAt(ctx, dev, ns.defaultMACSettings, transmitAt)
-
-		case ttnpb.CLASS_C:
-			confirmedAt, _ = nextConfirmedClassCDownlinkAt(ctx, dev, ns.defaultMACSettings, transmitAt)
+	if needsAck && class != ttnpb.CLASS_A {
+		confirmedAt, ok := nextConfirmedNetworkInitiatedDownlinkAt(ctx, dev, phy, ns.defaultMACSettings)
+		if !ok {
+			return nil, genState, errCorruptedMACState.New()
 		}
 		if confirmedAt.After(transmitAt) {
-			logger.WithField("confirmed_at", confirmedAt).Debug("Confirmed class B/C downlink attempt performed too soon")
+			// Caller must have checked this already.
+			logger.WithField("confirmed_at", confirmedAt).Error("Confirmed class B/C downlink attempt performed too soon")
 			return nil, genState, errConfirmedDownlinkTooSoon.New()
 		}
 	}
@@ -614,22 +618,6 @@
 	res := append(head, body...)
 	res = append(res, tail...)
 	return res
-<<<<<<< HEAD
-}
-
-// classAWindowsAvailableAt returns whether class A downlink can be made following up
-// in either window considering the given Rx delay.
-func classAWindowsAvailableAt(up *ttnpb.UplinkMessage, rxDelay time.Duration, earliestAt time.Time) (rx1, rx2 time.Time) {
-	rx1, rx2 = classAWindows(up, rxDelay)
-	switch {
-	case !earliestAt.After(rx1):
-		return rx1, rx2
-	case !earliestAt.After(rx2):
-		return time.Time{}, rx2
-	}
-	return time.Time{}, time.Time{}
-=======
->>>>>>> 6b9eb5c5
 }
 
 func downlinkPathsFromRecentUplinks(ups ...*ttnpb.UplinkMessage) []downlinkPath {
@@ -975,6 +963,7 @@
 	if genState.ApplicationDownlink == nil || dev.MACState.LoRaWANVersion.Compare(ttnpb.MAC_V1_1) < 0 && genDown.FCnt > dev.Session.LastNFCntDown {
 		dev.Session.LastNFCntDown = genDown.FCnt
 	}
+	dev.MACState.LastDownlinkAt = timePtr(down.TransmitAt)
 	if genDown.NeedsAck {
 		dev.MACState.LastConfirmedDownlinkAt = timePtr(down.TransmitAt)
 	}
@@ -992,195 +981,124 @@
 	dev.RecentDownlinks = appendRecentDownlink(dev.RecentDownlinks, down.Message, recentDownlinkCount)
 }
 
+type downlinkTaskUpdateStrategy uint8
+
+const (
+	nextDownlinkTask downlinkTaskUpdateStrategy = iota
+	retryDownlinkTask
+	noDownlinkTask
+)
+
 type downlinkAttemptResult struct {
-	applicationUpAppender func([]*ttnpb.ApplicationUp, bool) []*ttnpb.ApplicationUp
-
-	SetPaths     []string
-	TransmitAt   time.Time
-	Scheduled    bool
-	QueuedEvents []events.Event
-}
-
-func (res downlinkAttemptResult) AppendApplicationUplinks(ups ...*ttnpb.ApplicationUp) []*ttnpb.ApplicationUp {
-	if res.applicationUpAppender == nil {
-		return ups
-	}
-	return res.applicationUpAppender(ups, res.Scheduled)
-}
-
-func (ns *NetworkServer) attemptClassADataDownlink(ctx context.Context, dev *ttnpb.EndDevice, phy band.Band, fp *frequencyplans.FrequencyPlan, maxUpLength uint16) downlinkAttemptResult {
-	var sets []string
-	logger := log.FromContext(ctx)
-	if len(dev.MACState.RecentUplinks) == 0 {
-		logger.Warn("Rx windows available, but no uplink present, skip class A downlink slot")
+	SetPaths                   []string
+	QueuedApplicationUplinks   []*ttnpb.ApplicationUp
+	QueuedEvents               []events.Event
+	DownlinkTaskUpdateStrategy downlinkTaskUpdateStrategy
+}
+
+func (ns *NetworkServer) attemptClassADataDownlink(ctx context.Context, dev *ttnpb.EndDevice, phy band.Band, fp *frequencyplans.FrequencyPlan, slot *classADownlinkSlot, maxUpLength uint16) downlinkAttemptResult {
+	now := timeNow()
+	if slot.RX2().Before(now) || !dev.MACState.RxWindowsAvailable {
+		log.FromContext(ctx).Debug("Class A downlink slot not available, skip class A downlink slot")
 		dev.MACState.QueuedResponses = nil
 		dev.MACState.RxWindowsAvailable = false
 		return downlinkAttemptResult{
-			SetPaths: ttnpb.AddFields(sets,
+			SetPaths: []string{
 				"mac_state.queued_responses",
 				"mac_state.rx_windows_available",
-			),
-		}
-	}
-
-	var rxDelay time.Duration
-	up := lastUplink(dev.MACState.RecentUplinks...)
-	switch up.Payload.MHDR.MType {
-	case ttnpb.MType_CONFIRMED_UP, ttnpb.MType_UNCONFIRMED_UP:
-		rxDelay = dev.MACState.CurrentParameters.Rx1Delay.Duration()
-
-	case ttnpb.MType_REJOIN_REQUEST:
-		rxDelay = phy.JoinAcceptDelay1
-
-	default:
-		logger.Warn("Last uplink is neither data uplink, nor rejoin-request, skip class A downlink slot")
-		dev.MACState.QueuedResponses = nil
-		dev.MACState.RxWindowsAvailable = false
+			},
+		}
+	}
+	ctx = events.ContextWithCorrelationID(ctx, slot.Uplink.CorrelationIDs...)
+	attemptRX1 := !slot.RX1().Before(now)
+	req, err := txRequestFromUplink(phy, dev.MACState, attemptRX1, true, slot.RxDelay, slot.Uplink)
+	if err != nil {
+		log.FromContext(ctx).WithError(err).Error("Failed to generate TX request from uplink, skip class A downlink slot")
 		return downlinkAttemptResult{
-			SetPaths: ttnpb.AddFields(sets,
-				"mac_state.queued_responses",
-				"mac_state.rx_windows_available",
-			),
-		}
-	}
-	ctx = events.ContextWithCorrelationID(ctx, up.CorrelationIDs...)
-
+			DownlinkTaskUpdateStrategy: noDownlinkTask,
+		}
+	}
 	paths := downlinkPathsFromRecentUplinks(dev.MACState.RecentUplinks...)
 	if len(paths) == 0 {
-		logger.Warn("No downlink path available, skip class A downlink slot")
-		dev.MACState.QueuedResponses = nil
-		dev.MACState.RxWindowsAvailable = false
+		log.FromContext(ctx).Error("No downlink path available, skip class A downlink slot")
 		return downlinkAttemptResult{
-			SetPaths: ttnpb.AddFields(sets,
-				"mac_state.queued_responses",
-				"mac_state.rx_windows_available",
-			),
-		}
-	}
-
-	rx1, rx2 := classAWindowsAvailableAt(up, rxDelay, timeNow().Add(infrastructureDelay/2))
-	attemptRx1 := !rx1.IsZero()
-	attemptRx2 := !rx2.IsZero()
-	if !attemptRx1 && !attemptRx2 {
-		logger.Warn("Rx1 and Rx2 are expired, skip class A downlink slot")
-		dev.MACState.QueuedResponses = nil
-		dev.MACState.RxWindowsAvailable = false
-		return downlinkAttemptResult{
-			SetPaths: ttnpb.AddFields(sets,
-				"mac_state.queued_responses",
-				"mac_state.rx_windows_available",
-			),
-		}
-	}
-
-	req, err := txRequestFromUplink(phy, dev.MACState, attemptRx1, attemptRx2, rxDelay, up)
-	if err != nil {
-		logger.WithError(err).Warn("Failed to generate Tx request from uplink, skip class A downlink slot")
-		dev.MACState.QueuedResponses = nil
-		dev.MACState.RxWindowsAvailable = false
-		return downlinkAttemptResult{
-			SetPaths: ttnpb.AddFields(sets,
-				"mac_state.queued_responses",
-				"mac_state.rx_windows_available",
-			),
-		}
-	}
-
-	// transmitAt is the earliest time.Time when downlink will be transmitted to the device.
-	var transmitAt time.Time
-	var maxDRIdx ttnpb.DataRateIndex
-	switch {
-	case attemptRx1 && attemptRx2:
-		transmitAt = rx1
-		maxDRIdx = req.Rx1DataRateIndex
-		if req.Rx2DataRateIndex > maxDRIdx {
-			maxDRIdx = req.Rx2DataRateIndex
-		}
-
-	case attemptRx1:
-		transmitAt = rx1
-		maxDRIdx = req.Rx1DataRateIndex
-
-	case attemptRx2:
-		transmitAt = rx2
-		maxDRIdx = req.Rx2DataRateIndex
+			DownlinkTaskUpdateStrategy: noDownlinkTask,
+		}
+	}
+
+	// transmitAt is the latest time.Time when downlink will be transmitted to the device.
+	transmitAt := slot.RX2()
+	maxDRIdx := req.Rx2DataRateIndex
+	if attemptRX1 {
+		transmitAt = slot.RX1()
+		if req.Rx1DataRateIndex > maxDRIdx {
+			maxDRIdx = req.Rx1DataRateIndex
+		}
 	}
 
 	maxDR, ok := phy.DataRates[maxDRIdx]
 	if !ok {
-		logger.WithField("data_rate_index", maxDRIdx).Error("Data rate not found")
+		log.FromContext(ctx).WithField("data_rate_index", maxDRIdx).Error("Data rate not found")
 		return downlinkAttemptResult{
-			SetPaths: ttnpb.AddFields(sets,
-				"mac_state.queued_responses",
-				"mac_state.rx_windows_available",
-			),
-		}
-	}
+			DownlinkTaskUpdateStrategy: noDownlinkTask,
+		}
+	}
+
 	genDown, genState, err := ns.generateDataDownlink(ctx, dev, phy, ttnpb.CLASS_A, transmitAt,
 		maxDR.MaxMACPayloadSize(fp.DwellTime.GetDownlinks()),
 		maxUpLength,
 	)
+	var sets []string
 	if genState.NeedsDownlinkQueueUpdate {
 		sets = ttnpb.AddFields(sets,
 			"session.queued_application_downlinks",
 		)
 	}
 	if err != nil {
-		switch {
-		case errors.Resemble(err, errNoDownlink):
-			logger.Debug("No class A downlink to send, skip class A downlink slot")
-
-		default:
-			logger.WithError(err).Warn("Failed to generate class A downlink, skip class A downlink slot")
-		}
+		log.FromContext(ctx).WithError(err).Error("Failed to generate class A downlink, skip class A downlink slot")
 		if genState.ApplicationDownlink != nil {
 			dev.Session.QueuedApplicationDownlinks = append([]*ttnpb.ApplicationDownlink{genState.ApplicationDownlink}, dev.Session.QueuedApplicationDownlinks...)
 		}
 		return downlinkAttemptResult{
-			SetPaths:              sets,
-			applicationUpAppender: genState.appendApplicationUplinks,
-		}
-	}
-
-	if attemptRx1 && attemptRx2 {
+			DownlinkTaskUpdateStrategy: noDownlinkTask,
+			SetPaths:                   sets,
+			QueuedApplicationUplinks:   genState.appendApplicationUplinks(nil, false),
+		}
+	}
+
+	logger := log.FromContext(ctx)
+	attemptRX2 := true
+	if attemptRX1 {
 		dr1, ok := phy.DataRates[req.Rx1DataRateIndex]
 		if !ok {
-			logger.WithField("data_rate_index", req.Rx1DataRateIndex).Error("Rx1 data rate not found")
+			logger.WithField("data_rate_index", req.Rx1DataRateIndex).Error("RX1 data rate not found")
 		}
 		dr2, ok := phy.DataRates[req.Rx2DataRateIndex]
 		if !ok {
-			logger.WithField("data_rate_index", req.Rx2DataRateIndex).Error("Rx2 data rate not found")
-		}
-		attemptRx1 = len(genDown.Payload) <= int(dr1.MaxMACPayloadSize(fp.DwellTime.GetDownlinks()))
-		attemptRx2 = len(genDown.Payload) <= int(dr2.MaxMACPayloadSize(fp.DwellTime.GetDownlinks()))
-		if !attemptRx1 && !attemptRx2 {
+			logger.WithField("data_rate_index", req.Rx2DataRateIndex).Error("RX2 data rate not found")
+		}
+		attemptRX1 = len(genDown.Payload) <= int(dr1.MaxMACPayloadSize(fp.DwellTime.GetDownlinks()))
+		attemptRX2 = len(genDown.Payload) <= int(dr2.MaxMACPayloadSize(fp.DwellTime.GetDownlinks()))
+		if !attemptRX1 && !attemptRX2 {
 			logger.Error("Generated downlink payload size does not fit neither Rx1, nor Rx2, skip class A downlink slot")
-			dev.MACState.QueuedResponses = nil
-			dev.MACState.RxWindowsAvailable = false
 			return downlinkAttemptResult{
-				SetPaths: ttnpb.AddFields(sets,
-					"mac_state.queued_responses",
-					"mac_state.rx_windows_available",
-				),
-				applicationUpAppender: genState.appendApplicationUplinks,
+				DownlinkTaskUpdateStrategy: noDownlinkTask,
+				SetPaths:                   sets,
+				QueuedApplicationUplinks:   genState.appendApplicationUplinks(nil, false),
 			}
 		}
 		// NOTE: It may be possible that RX1 is dropped at this point and DevStatusReq can be scheduled in RX2 due to the downlink being
 		// transmitted later, but that's micro-optimization, which we don't need to make.
-		req, err = txRequestFromUplink(phy, dev.MACState, attemptRx1, attemptRx2, rxDelay, up)
+		req, err = txRequestFromUplink(phy, dev.MACState, attemptRX1, attemptRX2, slot.RxDelay, slot.Uplink)
 		if err != nil {
-			logger.WithError(err).Warn("Failed to generate Tx request from uplink, skip class A downlink slot")
+			logger.WithError(err).Error("Failed to generate TX request from uplink, skip class A downlink slot")
 			if genState.ApplicationDownlink != nil {
 				dev.Session.QueuedApplicationDownlinks = append([]*ttnpb.ApplicationDownlink{genState.ApplicationDownlink}, dev.Session.QueuedApplicationDownlinks...)
 			}
-			dev.MACState.QueuedResponses = nil
-			dev.MACState.RxWindowsAvailable = false
 			return downlinkAttemptResult{
-				SetPaths: ttnpb.AddFields(sets,
-					"mac_state.queued_responses",
-					"mac_state.rx_windows_available",
-				),
-				applicationUpAppender: genState.appendApplicationUplinks,
+				DownlinkTaskUpdateStrategy: noDownlinkTask,
+				SetPaths:                   sets,
+				QueuedApplicationUplinks:   genState.appendApplicationUplinks(nil, false),
 			}
 		}
 	}
@@ -1192,7 +1110,7 @@
 	req.Priority = genDown.Priority
 
 	down, downEvs, err := ns.scheduleDownlinkByPaths(
-		log.NewContext(ctx, loggerWithTxRequestFields(logger, req, attemptRx1, attemptRx2).WithField("rx1_delay", req.Rx1Delay)),
+		log.NewContext(ctx, loggerWithTxRequestFields(logger, req, attemptRX1, attemptRX2).WithField("rx1_delay", req.Rx1Delay)),
 		newDataDownlinkScheduleRequest(req, dev.EndDeviceIdentifiers, genDown.Payload),
 		paths...,
 	)
@@ -1214,8 +1132,8 @@
 				"mac_state.queued_responses",
 				"mac_state.rx_windows_available",
 			),
-			QueuedEvents:          queuedEvents,
-			applicationUpAppender: genState.appendApplicationUplinks,
+			QueuedApplicationUplinks: genState.appendApplicationUplinks(nil, false),
+			QueuedEvents:             queuedEvents,
 		}
 	}
 	if genState.ApplicationDownlink != nil {
@@ -1225,6 +1143,7 @@
 	return downlinkAttemptResult{
 		SetPaths: ttnpb.AddFields(sets,
 			"mac_state.last_confirmed_downlink_at",
+			"mac_state.last_downlink_at",
 			"mac_state.pending_application_downlink",
 			"mac_state.pending_requests",
 			"mac_state.queued_responses",
@@ -1233,12 +1152,6 @@
 			"recent_downlinks",
 			"session",
 		),
-<<<<<<< HEAD
-		QueuedEvents:          queuedEvents,
-		TransmitAt:            down.TransmitAt,
-		Scheduled:             true,
-		applicationUpAppender: genState.appendApplicationUplinks,
-=======
 		QueuedApplicationUplinks: genState.appendApplicationUplinks(nil, true),
 		QueuedEvents:             queuedEvents,
 	}
@@ -1438,7 +1351,6 @@
 		),
 		QueuedApplicationUplinks: genState.appendApplicationUplinks(nil, true),
 		QueuedEvents:             queuedEvents,
->>>>>>> 6b9eb5c5
 	}
 }
 
@@ -1461,7 +1373,7 @@
 		var queuedApplicationUplinks []*ttnpb.ApplicationUp
 		defer func() { ns.enqueueApplicationUplinks(ctx, queuedApplicationUplinks...) }()
 
-		var retryTask bool
+		taskUpdateStrategy := noDownlinkTask
 		dev, ctx, err := ns.devices.SetByID(ctx, devID.ApplicationIdentifiers, devID.DeviceID,
 			[]string{
 				"frequency_plan_id",
@@ -1483,7 +1395,7 @@
 
 				fp, phy, err := getDeviceBandVersion(dev, ns.FrequencyPlans)
 				if err != nil {
-					retryTask = true
+					taskUpdateStrategy = retryDownlinkTask
 					logger.WithError(err).Error("Failed to get frequency plan of the device, retry downlink slot")
 					return dev, nil, nil
 				}
@@ -1495,14 +1407,14 @@
 
 					logger = logger.WithField("downlink_type", "join-accept")
 					if len(dev.RecentUplinks) == 0 {
-						logger.Warn("No recent uplinks found, skip downlink slot")
+						logger.Error("No recent uplinks found, skip downlink slot")
 						return dev, nil, nil
 					}
 					up := lastUplink(dev.RecentUplinks...)
 					switch up.Payload.MHDR.MType {
 					case ttnpb.MType_JOIN_REQUEST, ttnpb.MType_REJOIN_REQUEST:
 					default:
-						logger.Warn("Last uplink is neither join-request, nor rejoin-request, skip downlink slot")
+						logger.Error("Last uplink is neither join-request, nor rejoin-request, skip downlink slot")
 						return dev, nil, nil
 					}
 					ctx := events.ContextWithCorrelationID(ctx, up.CorrelationIDs...)
@@ -1512,33 +1424,36 @@
 					if len(paths) == 0 {
 						logger.Warn("No downlink path available, skip join-accept downlink slot")
 						dev.PendingMACState.RxWindowsAvailable = false
+						taskUpdateStrategy = nextDownlinkTask
 						return dev, []string{
 							"pending_mac_state.rx_windows_available",
 						}, nil
 					}
 
-					// Be more optimistic when scheduling join-accepts and assume minimum transmission delay.
-					rx1, rx2 := classAWindowsAvailableAt(up, phy.JoinAcceptDelay1, timeNow().Add(infrastructureDelay/2))
-					attemptRx1 := !rx1.IsZero()
-					attemptRx2 := !rx2.IsZero()
-					if !attemptRx1 && !attemptRx2 {
-						logger.Warn("Rx1 and Rx2 are expired, skip join-accept downlink slot")
+					rx1 := up.ReceivedAt.Add(phy.JoinAcceptDelay1)
+					rx2 := rx1.Add(time.Second)
+					now := timeNow()
+					if rx2.Before(now) {
+						logger.Warn("RX1 and RX2 are expired, skip join-accept downlink slot")
 						dev.PendingMACState.RxWindowsAvailable = false
+						taskUpdateStrategy = nextDownlinkTask
 						return dev, []string{
 							"pending_mac_state.rx_windows_available",
 						}, nil
 					}
-
-					req, err := txRequestFromUplink(phy, dev.PendingMACState, attemptRx1, attemptRx2, phy.JoinAcceptDelay1, up)
+					attemptRX1 := !rx1.Before(now)
+
+					req, err := txRequestFromUplink(phy, dev.PendingMACState, attemptRX1, true, phy.JoinAcceptDelay1, up)
 					if err != nil {
-						logger.WithError(err).Warn("Failed to generate Tx request from uplink, skip downlink slot")
+						logger.WithError(err).Error("Failed to generate TX request from uplink, skip join-accept slot")
+						taskUpdateStrategy = noDownlinkTask
 						return dev, nil, nil
 					}
 					req.Priority = ns.downlinkPriorities.JoinAccept
 					req.FrequencyPlanID = dev.FrequencyPlanID
 
 					down, downEvs, err := ns.scheduleDownlinkByPaths(
-						log.NewContext(ctx, loggerWithTxRequestFields(logger, req, attemptRx1, attemptRx2).WithField("rx1_delay", req.Rx1Delay)),
+						log.NewContext(ctx, loggerWithTxRequestFields(logger, req, attemptRX1, true).WithField("rx1_delay", req.Rx1Delay)),
 						&scheduleRequest{
 							TxRequest:            req,
 							EndDeviceIdentifiers: dev.EndDeviceIdentifiers,
@@ -1556,8 +1471,12 @@
 						} else {
 							logger = logger.WithError(err)
 						}
-						logger.Warn("All Gateway Servers failed to schedule downlink, skip downlink slot")
-						return dev, nil, nil
+						logger.Warn("All Gateway Servers failed to schedule downlink, skip join-accept downlink slot")
+						dev.PendingMACState.RxWindowsAvailable = false
+						taskUpdateStrategy = nextDownlinkTask
+						return dev, []string{
+							"pending_mac_state.rx_windows_available",
+						}, nil
 					}
 
 					dev.PendingSession = &ttnpb.Session{
@@ -1579,239 +1498,77 @@
 				}
 
 				logger = logger.WithField("downlink_type", "data")
+				if dev.Session == nil {
+					logger.Warn("Unknown session, skip downlink slot")
+					return dev, nil, nil
+				}
+				logger = logger.WithField("dev_addr", dev.Session.DevAddr)
 
 				if dev.MACState == nil {
 					logger.Warn("Unknown MAC state, skip downlink slot")
 					return dev, nil, nil
 				}
-				if dev.Session == nil {
-					logger.Warn("Unknown session, skip downlink slot")
-					return dev, nil, nil
-				}
-
-				logger = logger.WithFields(log.Fields(
-					"dev_addr", dev.Session.DevAddr,
-					"device_class", dev.MACState.DeviceClass,
-				))
+				logger = logger.WithField("device_class", dev.MACState.DeviceClass)
+
 				ctx = log.NewContext(ctx, logger)
 
-				if !dev.MACState.RxWindowsAvailable {
-					logger.Debug("Rx windows not available, skip class A downlink slot")
-					if dev.MACState.DeviceClass == ttnpb.CLASS_A {
-						return dev, nil, nil
-					}
-				}
-
 				var maxUpLength uint16 = math.MaxUint16
-				if dev.MACState.LoRaWANVersion == ttnpb.MAC_V1_1 {
+				if !dev.Multicast && dev.MACState.LoRaWANVersion == ttnpb.MAC_V1_1 {
 					maxUpLength, err = maximumUplinkLength(fp, phy, dev.MACState.RecentUplinks...)
 					if err != nil {
 						logger.WithError(err).Error("Failed to determine maximum uplink length")
 						return dev, nil, nil
 					}
 				}
-
-				var sets []string
-				if dev.MACState.RxWindowsAvailable {
-					a := ns.attemptClassADataDownlink(ctx, dev, phy, fp, maxUpLength)
-					sets = ttnpb.AddFields(sets, a.SetPaths...)
-					queuedEvents = append(queuedEvents, a.QueuedEvents...)
-					queuedApplicationUplinks = a.AppendApplicationUplinks(queuedApplicationUplinks...)
-					if a.Scheduled {
-						return dev, sets, nil
+				var earliestAt time.Time
+				for {
+					v, ok := nextDataDownlinkSlot(ctx, dev, phy, ns.defaultMACSettings, earliestAt)
+					if !ok {
+						return dev, nil, nil
+					}
+					switch slot := v.(type) {
+					case *classADownlinkSlot:
+						a := ns.attemptClassADataDownlink(ctx, dev, phy, fp, slot, maxUpLength)
+						queuedEvents = append(queuedEvents, a.QueuedEvents...)
+						queuedApplicationUplinks = append(queuedApplicationUplinks, a.QueuedApplicationUplinks...)
+						taskUpdateStrategy = a.DownlinkTaskUpdateStrategy
+						return dev, a.SetPaths, nil
+
+					case *networkInitiatedDownlinkSlot:
+						switch {
+						case slot.Class == ttnpb.CLASS_B && slot.Time.IsZero(),
+							slot.IsApplicationTime && slot.Time.IsZero():
+							logger.Error("Invalid downlink slot generated, skip class B/C downlink slot")
+							return dev, nil, nil
+
+						case !slot.IsApplicationTime && slot.Class == ttnpb.CLASS_C && timeUntil(slot.Time) > 0:
+							logger.WithFields(log.Fields(
+								"slot_start", slot.Time,
+							)).Info("Class C downlink scheduling attempt performed too soon, retry attempt")
+							taskUpdateStrategy = nextDownlinkTask
+							return dev, nil, nil
+
+						case timeUntil(slot.Time) > dev.MACState.CurrentParameters.Rx1Delay.Duration()+2*nsScheduleWindow():
+							logger.WithFields(log.Fields(
+								"slot_start", slot.Time,
+							)).Info("Class B/C downlink scheduling attempt performed too soon, retry attempt")
+							taskUpdateStrategy = nextDownlinkTask
+							return dev, nil, nil
+
+						case !slot.IsApplicationTime && slot.Class == ttnpb.CLASS_B && timeUntil(slot.Time) < dev.MACState.CurrentParameters.Rx1Delay.Duration()/2:
+							earliestAt = timeNow().Add(dev.MACState.CurrentParameters.Rx1Delay.Duration() / 2)
+							continue
+						}
+						a := ns.attemptNetworkInitiatedDataDownlink(ctx, dev, phy, fp, slot, maxUpLength)
+						queuedEvents = append(queuedEvents, a.QueuedEvents...)
+						queuedApplicationUplinks = append(queuedApplicationUplinks, a.QueuedApplicationUplinks...)
+						taskUpdateStrategy = a.DownlinkTaskUpdateStrategy
+						return dev, a.SetPaths, nil
+
+					default:
+						panic(fmt.Errorf("unknown downlink slot type: %T", slot))
 					}
 				}
-				if dev.MACState.DeviceClass == ttnpb.CLASS_A {
-					return dev, sets, nil
-				}
-
-				transmissionDelay := dev.MACState.CurrentParameters.Rx1Delay.Duration() / 2
-
-				// Class B/C data downlink
-				transmitAt, class, ok := nextDataDownlinkAt(ctx, dev, phy, ns.defaultMACSettings, timeNow().UTC().Add(transmissionDelay))
-				if !ok || class == ttnpb.CLASS_A {
-					logger.Debug("No class B/C downlink available, skip class B/C downlink slot")
-					return dev, sets, nil
-				}
-				if delay := transmitAt.Sub(timeNow()); delay > 2*transmissionDelay+2*nsScheduleWindow() {
-					logger.WithFields(log.Fields(
-						"delay", delay,
-						"transmit_at", transmitAt,
-					)).Info("Class B/C downlink scheduling attempt performed too soon, retry attempt")
-					return dev, sets, nil
-				}
-
-				var drIdx ttnpb.DataRateIndex
-				var freq uint64
-				switch class {
-				case ttnpb.CLASS_B:
-					if dev.MACState.CurrentParameters.PingSlotDataRateIndexValue == nil {
-						logger.Error("Device is in class B mode, but ping slot data rate index is not known")
-						return dev, sets, nil
-					}
-					drIdx = dev.MACState.CurrentParameters.PingSlotDataRateIndexValue.Value
-					freq = dev.MACState.CurrentParameters.PingSlotFrequency
-
-				case ttnpb.CLASS_C:
-					drIdx = dev.MACState.CurrentParameters.Rx2DataRateIndex
-					freq = dev.MACState.CurrentParameters.Rx2Frequency
-
-				default:
-					panic(fmt.Sprintf("unmatched downlink class: '%s'", class))
-				}
-
-				dr, ok := phy.DataRates[drIdx]
-				if !ok {
-					logger.WithField("data_rate_index", drIdx).Error("Rx2 data rate not found")
-					return dev, sets, nil
-				}
-				genDown, genState, err := ns.generateDataDownlink(ctx, dev, phy, class, transmitAt,
-					dr.MaxMACPayloadSize(fp.DwellTime.GetDownlinks()),
-					maxUpLength,
-				)
-				if genState.NeedsDownlinkQueueUpdate {
-					sets = ttnpb.AddFields(sets, "session.queued_application_downlinks")
-				}
-				if err != nil {
-					logger.WithError(err).Warn("Failed to generate class B/C downlink, skip class B/C downlink slot")
-					queuedApplicationUplinks = genState.appendApplicationUplinks(queuedApplicationUplinks, false)
-					if genState.ApplicationDownlink != nil && ttnpb.HasAnyField(sets, "session.queued_application_downlinks") {
-						dev.Session.QueuedApplicationDownlinks = append([]*ttnpb.ApplicationDownlink{genState.ApplicationDownlink}, dev.Session.QueuedApplicationDownlinks...)
-					}
-					return dev, sets, nil
-				}
-
-				if genState.ApplicationDownlink != nil {
-					ctx = events.ContextWithCorrelationID(ctx, genState.ApplicationDownlink.CorrelationIDs...)
-				}
-
-				var paths []downlinkPath
-				if fixedPaths := genState.ApplicationDownlink.GetClassBC().GetGateways(); len(fixedPaths) > 0 {
-					paths = make([]downlinkPath, 0, len(fixedPaths))
-					for i := range fixedPaths {
-						paths = append(paths, downlinkPath{
-							GatewayIdentifiers: &fixedPaths[i].GatewayIdentifiers,
-							DownlinkPath: &ttnpb.DownlinkPath{
-								Path: &ttnpb.DownlinkPath_Fixed{
-									Fixed: &fixedPaths[i],
-								},
-							},
-						})
-					}
-				} else {
-					paths = downlinkPathsFromRecentUplinks(dev.MACState.RecentUplinks...)
-					if len(paths) == 0 {
-						logger.Warn("No downlink path available, skip class B/C downlink slot")
-						queuedApplicationUplinks = genState.appendApplicationUplinks(queuedApplicationUplinks, false)
-						if genState.ApplicationDownlink != nil && ttnpb.HasAnyField(sets, "session.queued_application_downlinks") {
-							dev.Session.QueuedApplicationDownlinks = append([]*ttnpb.ApplicationDownlink{genState.ApplicationDownlink}, dev.Session.QueuedApplicationDownlinks...)
-						}
-						return dev, sets, nil
-					}
-				}
-
-				req := &ttnpb.TxRequest{
-					Class:            class,
-					Priority:         genDown.Priority,
-					Rx2DataRateIndex: drIdx,
-					Rx2Frequency:     freq,
-					FrequencyPlanID:  dev.FrequencyPlanID,
-				}
-				switch {
-				case req.Class == ttnpb.CLASS_B && transmitAt.IsZero():
-					logger.Error("Class B downlink with no absolute time generated")
-					return dev, sets, nil
-
-				case genState.ApplicationDownlink.GetClassBC().GetAbsoluteTime() != nil:
-					req.AbsoluteTime = genState.ApplicationDownlink.GetClassBC().GetAbsoluteTime()
-
-				case req.Class == ttnpb.CLASS_B, req.Class == ttnpb.CLASS_C && transmitAt.After(timeNow().Add(transmissionDelay)):
-					req.AbsoluteTime = &transmitAt
-				}
-
-				down, downEvs, err := ns.scheduleDownlinkByPaths(
-					log.NewContext(ctx, loggerWithTxRequestFields(logger, req, false, true)),
-					newDataDownlinkScheduleRequest(req, dev.EndDeviceIdentifiers, genDown.Payload),
-					paths...,
-				)
-				queuedEvents = append(queuedEvents, downEvs...)
-				if err != nil {
-					retryTask = true
-					schedErr, ok := err.(downlinkSchedulingError)
-					if ok {
-						logger = loggerWithDownlinkSchedulingErrorFields(logger, schedErr)
-					} else {
-						logger = logger.WithError(err)
-					}
-					queuedApplicationUplinks = genState.appendApplicationUplinks(queuedApplicationUplinks, false)
-					if ok && genState.ApplicationDownlink != nil {
-						pathErrs, ok := schedErr.pathErrors()
-						if ok {
-							if genState.ApplicationDownlink.GetClassBC().GetAbsoluteTime() != nil &&
-								allErrors(nonRetryableAbsoluteTimeGatewayError, pathErrs...) {
-								logger.Warn("Absolute time invalid, fail downlink and retry attempt")
-								retryTask = true
-								queuedApplicationUplinks = append(queuedApplicationUplinks, &ttnpb.ApplicationUp{
-									EndDeviceIdentifiers: dev.EndDeviceIdentifiers,
-									CorrelationIDs:       events.CorrelationIDsFromContext(ctx),
-									Up: &ttnpb.ApplicationUp_DownlinkFailed{
-										DownlinkFailed: &ttnpb.ApplicationDownlinkFailed{
-											ApplicationDownlink: *genState.ApplicationDownlink,
-											Error:               *ttnpb.ErrorDetailsToProto(errInvalidAbsoluteTime),
-										},
-									},
-								})
-								if !genState.NeedsDownlinkQueueUpdate {
-									sets = ttnpb.AddFields(sets, "session.queued_application_downlinks")
-								}
-								return dev, sets, nil
-							}
-
-							if len(genState.ApplicationDownlink.GetClassBC().GetGateways()) > 0 &&
-								allErrors(nonRetryableFixedPathGatewayError, pathErrs...) {
-								logger.Warn("Fixed paths invalid, fail application downlink and retry attempt")
-								retryTask = true
-								queuedApplicationUplinks = append(queuedApplicationUplinks, &ttnpb.ApplicationUp{
-									EndDeviceIdentifiers: dev.EndDeviceIdentifiers,
-									CorrelationIDs:       events.CorrelationIDsFromContext(ctx),
-									Up: &ttnpb.ApplicationUp_DownlinkFailed{
-										DownlinkFailed: &ttnpb.ApplicationDownlinkFailed{
-											ApplicationDownlink: *genState.ApplicationDownlink,
-											Error:               *ttnpb.ErrorDetailsToProto(errInvalidFixedPaths),
-										},
-									},
-								})
-								if !genState.NeedsDownlinkQueueUpdate {
-									sets = ttnpb.AddFields(sets, "session.queued_application_downlinks")
-								}
-								return dev, sets, nil
-							}
-						}
-					}
-					logger.Warn("All Gateway Servers failed to schedule downlink, skip class B/C downlink slot")
-					if genState.NeedsDownlinkQueueUpdate {
-						dev.Session.QueuedApplicationDownlinks = append([]*ttnpb.ApplicationDownlink{genState.ApplicationDownlink}, dev.Session.QueuedApplicationDownlinks...)
-					}
-					return dev, sets, nil
-				}
-
-				recordDataDownlink(dev, genDown, genState, down, ns.defaultMACSettings)
-				queuedEvents = append(queuedEvents, genState.Events...)
-				queuedApplicationUplinks = genState.appendApplicationUplinks(queuedApplicationUplinks, true)
-				if genState.ApplicationDownlink != nil {
-					sets = ttnpb.AddFields(sets, "session.queued_application_downlinks")
-				}
-				return dev, ttnpb.AddFields(sets,
-					"mac_state.last_confirmed_downlink_at",
-					"mac_state.last_network_initiated_downlink_at",
-					"mac_state.pending_application_downlink",
-					"mac_state.pending_requests",
-					"mac_state.queued_responses",
-					"mac_state.recent_downlinks",
-					"mac_state.rx_windows_available",
-					"recent_downlinks",
-					"session",
-				), nil
 			},
 		)
 		if err != nil {
@@ -1820,18 +1577,24 @@
 			return err
 		}
 
-		if retryTask {
-			if err := ns.updateDataDownlinkTask(ctx, dev, timeNow().Add(downlinkRetryInterval)); err != nil {
-				addErr = true
-				logger.WithError(err).Error("Failed to update downlink task queue after downlink attempt")
-				return err
-			}
-		} else if dev != nil {
-			if err := ns.updateDataDownlinkTask(ctx, dev, time.Time{}); err != nil {
-				addErr = true
-				logger.WithError(err).Error("Failed to update downlink task queue after downlink attempt")
-				return err
-			}
+		var earliestAt time.Time
+		switch taskUpdateStrategy {
+		case nextDownlinkTask:
+
+		case retryDownlinkTask:
+			earliestAt = timeNow().Add(downlinkRetryInterval + nsScheduleWindow())
+
+		case noDownlinkTask:
+			return nil
+
+		default:
+			panic(fmt.Errorf("unmatched downlink task update strategy: %v", taskUpdateStrategy))
+		}
+		logger.WithField("earliest_at", earliestAt).Debug("Update downlink task queue after downlink attempt")
+		if err := ns.updateDataDownlinkTask(ctx, dev, earliestAt); err != nil {
+			addErr = true
+			logger.WithError(err).Error("Failed to update downlink task queue after downlink attempt")
+			return err
 		}
 		return nil
 	})

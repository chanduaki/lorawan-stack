# Changelog

All notable changes to this project are documented in this file.

The format is based on [Keep a Changelog](https://keepachangelog.com/en/1.0.0/),
and this project adheres to [Semantic Versioning](https://semver.org/spec/v2.0.0.html).

## [Unreleased]

### Added

<<<<<<< HEAD
- API Authentication and authorization via session cookie.
  - This requires a database schema migration (`ttn-lw-stack is-db migrate`) because of the added and modified columns.
  - This changes the `AuthInfo` API response.
- Skipping payload crypto on application-level via application link's `skip_payload_crypto` field.
- Authentication method, ID and Remote IP in events metadata.
- Service data messages published by integrations. Can be consumed using the bundled MQTT server, Webhooks or Pub/Sub integrations.
- Application package application-wide associations support.
- LoRaCloud DAS application package server URL overrides support.
=======
### Changed

### Deprecated

### Removed

### Fixed

### Security

## [3.8.5] - 2020-07-06

### Added

>>>>>>> 974fab23
- Option to reset end device payload formatters in the Console.
- Service discovery using DNS SRV records for external Application Server linking.
- Functionality to set end device attributes in the Console.
- Event description tooltip to events in the Console.
- CLI support for setting and unsetting end device location (see `--location.latitude`, `--location.longitude`, `--location.altitude` and `--location.accuracy` options).
- Functionality to allow admin users to list all applications and gateways in the Console.
- Ursalink UG8X gateway documentation.
- Intercom, Google Analytics, and Emojicom feedback in documentation.
- LORIX One gateway documentation.
- Display own user name instead of ID in Console if possible.
- Option to hide rarely used fields in the Join Settings step (end device wizard) in the Console.

### Changed

- Event stream start and stop events are not published anymore.
- JSON uplink message doc edited for clarity.
- The CLI snap version uses the `$SNAP_USER_COMMON` directory for config by default, so that it is preserved between revisions.
- Defer events subscriptions until there is actual interest for events.
- End device creation form with wizard in the Console.

<<<<<<< HEAD
### Deprecated

- End device `skip_payload_crypto` field: it gets replaced by `skip_payload_crypto_override`.

=======
>>>>>>> 974fab23
### Removed

- Requirement to specify `frequency_plan_id` when creating gateways in the Console.

### Fixed

- Endless authentication refresh loop in the Console in some rare situations.
- Logout operation not working properly in the Console in some rare situations.
- Handling API key deletion event for applications, gateways, organizations and users.
- Organization API key deletion in the Console.
- CLI now only sends relevant end device fields to Identity Server on create.
- Maximum ADR data rate index used in 1.0.2a and earlier versions of AU915 band.
- End device events stream restart in the Console.
- CLI was unable to read input from pipes.
- Timezones issue in claim authentication code form, causing time to reverse on submission.

## [3.8.4] - 2020-06-12

### Added

- Metrics for log messages, counted per level and namespace.
- Allow suppressing logs on HTTP requests for user-defined paths (see `--http.log-ignore-paths` option).
- Redux state and actions reporting to Sentry
- Serving frontend sourcemaps in production
- Frequency plan documentation.
- LoRa Basics Station documentation.

### Changed

- Suppress a few unexpected EOF errors, in order to reduce noise in the logs for health checks.

### Fixed

- Packet Broker Agent cluster ID is used as subscription group.
- LinkADR handling in 72-channel bands.
- Data uplink metrics reported by Application Server.

## [3.8.3] - 2020-06-05

### Added

- Favicon to documentation pages.
- Draft template for documentation.

### Changed

- Late scheduling algorithm; Gateway Server now takes the 90th percentile of at least the last 5 round-trip times of the last 30 minutes into account to determine whether there's enough time to send the downlink to the gateway. This was the highest round-trip time received while the gateway was connected.

### Fixed

- Downlink scheduling to gateways which had one observed round-trip time that was higher than the available time to schedule. In some occassions, this broke downlink at some point while the gateway was connected.

## [3.8.2] - 2020-06-03

### Added

- Console logout is now propagated to the OAuth provider.
  - This requires a database migration (`ttn-lw-stack is-db migrate`) because of the added columns.
  - To set the `logout-redirect-uris` for existing clients, the CLI client can be used, e.g.: `ttn-lw-cli clients update console --logout-redirect-uris "https://localhost:8885/console" --redirect-uris "http://localhost:1885/console"`.
- Packet Broker Agent to act as Forwarder and Home Network. See `pba` configuration section.
- JavaScript style guide to our `DEVELOPMENT.md` documentation.
- Schedule end device downlinks in the Console.
- Support for repeated `RekeyInd`. (happens when e.g. `RekeyConf` is lost)
- Validate the `DevAddr` when switching session as a result of receiving `RekeyInd`.
- Error details for failed events in the Console.
- `Unknown` and `Other cluster` connection statuses to the gateways table in the Console.
- LoRaWAN 2.4 GHz band `ISM2400`.
- Unset end device fields using the CLI (see `--unset` option)
- Join EUI and Dev EUI columns to the end device table in the Console.
- CLI creates user configuration directory if it does not exist when generating configuration file.
- Upgrading guide in docs.
- Glossary.
- Event details in the Console traffic view.
- Gateway Server events for uplink messages now contain end device identifiers.
- Setting custom gateway attributes in the Console.
- Pub/Sub documentation.
- Return informative well-known errors for standard network and context errors.
- Error notification in list views in the Console.
- Latest "last seen" info and uplink frame counts for end devices in the Console.
- Latest "last seen" info for applications in the Console.

### Changed

- Conformed JavaScript to new code style guide.
- Removed login page of the Console (now redirects straight to the OAuth login).
- Network Server now records `LinkADRReq` rejections and will not retry rejected values.
- Improved `NewChannelReq`, `DLChannelReq` and `LinkADRReq` efficiency.
- For frames carrying only MAC commands, Network Server now attempts to fit them in FOpts omitting FPort, if possible, and sends them in FRMPayload with FPort 0 as usual otherwise.
- Submit buttons are now always enabled in the Console, regardless of the form's validation state.
- Disabled ADR for `ISM2400` band.
- Network Server will attempt RX1 for devices with `Rx1Delay` of 1 second, if possible.
- Network Server will not attempt to schedule MAC-only frames in ping slots or RXC windows.
- Network Server will only attempt to schedule in a ping slot or RXC window after RX2 has passed.
- Network Server will schedule all time-bound network-initiated downlinks at most RX1 delay ahead of time.
- Network Server now uses its own internal clock in `DeviceTimeAns`.
- Troubleshooting section of `DEVELOPMENT.md`
- Change console field labels from `MAC version` and `PHY version` to `LoRaWAN version` and `Regional Parameters version` and add descriptions

### Fixed

- Handling of device unsetting the ADR bit in uplink, after ADR has been started.
- Invalid `oauth-server-address` in CLI config generated by `use` command when config file is already present.
- Network Server now properly handles FPort 0 data uplinks carrying FOpts.
- Data rate 4 in version `1.0.2-a` of AU915.
- Incorrect `TxOffset` values used by Network Server in some bands.
- OAuth authorization page crashing.
- Byte input in scheduling downlink view.
- OAuth client token exchange and refresh issues when using TLS with a RootCA.
- Join Server and Application Server device registries now return an error when deleting keys on `SET` operations. The operation was never supported and caused an error on `GET` instead.
- Clearing end device events list in the Console.
- Some views not being accessible in the OAuth app (e.g. update password).
- `LinkADRReq` scheduling.
- Unsetting NwkKey in Join Server.
- CSRF token validation issues preventing login and logout in some circumstances.
- Typo in Application Server configuration documentation (webhook downlink).
- Unset fields via CLI on Join Server, i.e. `--unset root-keys.nwk-key`.
- Reconnecting UDP gateways that were disconnected by a new gateway connection.
- ADR in US915-like bands.

## [3.7.2] - 2020-04-22

### Added

- CLI can now dump JSON encoded `grpc_payload` field for unary requests (see `--dump-requests` flag).
- Template ID column in the webhook table in the Console.
- Select all field mask paths in CLI get, list and search commands (see `--all` option).
- Create webhooks via webhook templates in the Console.
- `ns.up.data.receive` and `ns.up.join.receive` events, which are triggered when respective uplink is received and matched to a device by Network Server.
- `ns.up.data.forward` and `ns.up.join.accept.forward` events, which are triggered when respective message is forwarded from Network Server to Application Server.
- `ns.up.join.cluster.attempt` and `ns.up.join.interop.attempt` events, which are triggered when the join-request is sent to respective Join Server by the Network Server.
- `ns.up.join.cluster.success` and `ns.up.join.interop.success` events, which are triggered when Network Server's join-request is accepted by respective Join Server.
- `ns.up.join.cluster.fail` and `ns.up.join.interop.fail` events, which are triggered when Network Server's join-request to respective Join Server fails.
- `ns.up.data.process` and `ns.up.join.accept.process` events, which are triggered when respective message is successfully processed by Network Server.
- `ns.down.data.schedule.attempt` and `ns.down.join.schedule.attempt` events, which are triggered when Network Server attempts to schedule a respective downlink on Gateway Server.
- `ns.down.data.schedule.success` and `ns.down.join.schedule.success` events, which are triggered when Network Server successfully schedules a respective downlink on Gateway Server.
- `ns.down.data.schedule.fail` and `ns.down.join.schedule.fail` events, which are triggered when Network Server fails to schedule a respective downlink on Gateway Server.
- Specify gRPC port and OAuth server address when generating a CLI config file with `ttn-lw-cli use` (see `--grpc-port` and `--oauth-server-address` options).
- Guide to connect MikroTik Routerboard

### Changed

- Styling improvements to webhook and pubsub table in Console.
- Gateway location is updated even if no antenna locations had been previously set.
- Renamed `ns.application.begin_link` event to `ns.application.link.begin`.
- Renamed `ns.application.end_link` event to `ns.application.link.end`.
- `ns.up.data.drop` and `ns.up.join.drop` events are now triggered when respective uplink duplicate is dropped by Network Server.
- Network Server now drops FPort 0 data uplinks with non-empty FOpts.
- Frontend asset hashes are loaded dynamically from a manifest file instead of being built into the stack binary.
- Removed `Cache-Control` header for static files.
- Sort events by `time` in the Console.
- Restructure doc folder

### Removed

- `ns.up.merge_metadata` event.
- `ns.up.receive_duplicate` event.
- `ns.up.receive` event.

### Fixed

- End device claim display bug when claim dates not set.
- DeviceModeInd handling for LoRaWAN 1.1 devices.
- Do not perform unnecessary gateway location updates.
- Error display on failed end device import in the Console.
- Update password view not being accessible
- FOpts encryption and decryption for LoRaWAN 1.1 devices.
- Application Server returns an error when trying to delete a device that does not exist.
- Network Server returns an error when trying to delete a device that does not exist.
- Retrieve LNS Trust without LNS Credentials attribute.
- Too strict webhook base URL validation in the Console.
- Webhook and PubSub total count in the Console.
- DevEUI is set when creating ABP devices via CLI.
- CLI now shows all supported enum values for LoraWAN fields.
- Application Server does not crash when retrieving a webhook template that does not exist if no template repository has been configured.
- Application Server does not crash when listing webhook templates if no template repository has been configured.
- Error display on failed end device fetching in the Console.
- Various inconsistencies with Regional Parameters specifications.

## [3.7.0] - 2020-04-02

### Added

- Update gateway antenna location from incoming status message (see `update_location_from_status` gateway field and `--gs.update-gateway-location-debounce-time` option).
  - This requires a database migration (`ttn-lw-stack is-db migrate`) because of the added columns.
- Access Tokens are now linked to User Sessions.
  - This requires a database migration (`ttn-lw-stack is-db migrate`) because of the added columns.
- Edit application attributes in Application General Settings in the Console
- New `use` CLI command to automatically generate CLI configuration files.
- View/edit `update_location_from_status` gateway property using the Console.

### Changed

- Default DevStatus periodicity is increased, which means that, by default, DevStatusReq will be scheduled less often.
- Default class B and C timeouts are increased, which means that, by default, if the Network Server expects an uplink from the device after a downlink, it will wait longer before rescheduling the downlink.
- In case downlink frame carries MAC requests, Network Server will not force the downlink to be sent confirmed in class B and C.

### Fixed

- Fix organization collaborator view not being accessible in the Console.
- Error display on Data pages in the Console.
- Fix too restrictive MQTT client validation in PubSub form in the Console.
- Fix faulty display of device event stream data for end devices with the same ID in different applications.
- Trailing slashes handling in webhook paths.
- End device location display bug when deleting the location entry in the Console.
- GS could panic when gateway connection stats were updated while updating the registry.
- Local CLI and stack config files now properly override global config.
- Error display on failed end device deletion in the Console.

## [3.6.3] - 2020-03-30

### Fixed

- Limited throughput in upstream handlers in Gateway Server when one gateway's upstream handler is busy.

## [3.6.2] - 2020-03-19

### Fixed

- Entity events subscription release in the Console (Firefox).
- RekeyInd handling for LoRaWAN 1.1 devices.
- Network server deduplication Redis configuration.
- Change the date format in the Console to be unambiguous (`17 Mar, 2020`).
- Handling of uplink frame counters exceeding 65535.
- Gateway events subscription release in the Console.
- Panic when receiving a UDP `PUSH_DATA` frame from a gateway without payload.

### Security

- Admin users that are suspended can no longer create, view or delete other users.

## [3.6.1] - 2020-03-13

### Added

- New `list` and `request-validation` subcommands for the CLI's `contact-info` commands.
- Device Claim Authentication Code page in the Console.
- Gateway Server rate limiting support for the UDP frontend, see (`--gs.udp.rate-limiting` options).
- Uplink deduplication via Redis in Network Server.

### Changed

- Network and Application Servers now maintain application downlink queue per-session.
- Gateway Server skips setting up an upstream if the DevAddr prefixes to forward are empty.
- Gateway connection stats are now cached in Redis (see `--cache.service` and `--gs.update-connections-stats-debounce-time` options).

### Fixed

- Telemetry and events for gateway statuses.
- Handling of downlink frame counters exceeding 65535.
- Creating 1.0.4 ABP end devices via the Console.
- ADR uplink handling.
- Uplink retransmission handling.
- Synchronizing Basic Station concentrator time after reconnect or initial connect after long inactivity.

### Security

- Changing username and password to be not required in pubsub integration.

## [3.6.0] - 2020-02-27

### Added

- Class B support.
- WebSocket Ping-Pong support for Basic Station frontend in the Gateway Server.
- LoRaWAN 1.0.4 support.

### Changed

- Do not use `personal-files` plugin for Snap package.
- Network Server will never attempt RX1 for devices with `Rx1Delay` of 1 second.
- Improved efficiency of ADR MAC commands.
- Gateway Configuration Server will use the default WebSocket TLS port if none is set.

### Fixed

- End device events subscription release in the Console.
- Blocking UDP packet handling while the gateway was still connecting. Traffic is now dropped while the connection is in progress, so that traffic from already connected gateways keep flowing.
- Join-request transmission parameters.
- ADR in 72-channel regions.
- Payload length limits used by Network Server being too low.
- CLI ignores default config files that cannot be read.
- Device creation rollback potentially deleting existing device with same ID.
- Returned values not representing the effective state of the devices in Network Server when deprecated field paths are used.
- Downlink queue operations in Network Server for LoRaWAN 1.1 devices.

## [3.5.3] - 2020-02-14

### Added

- Display of error payloads in console event log.
- Zero coordinate handling in location form in the Console.

### Fixed

- Updating `supports_class_c` field in the Device General Settings Page in the Console.
- Updating MQTT pubsub configuration in the Console
- Handling multiple consequent updates of MQTT pubsub/webhook integrations in the Console.
- Displaying total device count in application overview section when using device search in the Console
- FQDN used for Backend Interfaces interoperability requests.
- Exposing device sensitive fields to unrelated stack components in the Console.
- CLI trying to read input while none available.
- Reconnections of gateways whose previous connection was not cleaned up properly. New connections from the same gateway now actively disconnects existing connections.
- `ttn-lw-stack` and `ttn-lw-cli` file permission errors when installed using snap.
  - You may need to run `sudo snap connect ttn-lw-stack:personal-files`
- Changing username and password to be not required in pubsub integration

### Security

## [3.5.2] - 2020-02-06

### Fixed

- Channel mask encoding in LinkADR MAC command.
- Frequency plan validation in Network Server on device update.
- Authentication of Basic Station gateways.

## [3.5.1] - 2020-01-29

### Added

- Responsive side navigation (inside entity views) to the Console.
- Overall responsiveness of the Console.
- Support for configuring Redis connection pool sizes with `redis.pool-size` options.

### Fixed

- Crashes on Gateway Server start when traffic flow started while The Things Stack was still starting.
- Not detecting session change in Application Server when interop Join Server did not provide a `SessionKeyID`.

## [3.5.0] - 2020-01-24

### Added

- Support for releasing gateway EUI after deletion.
- Support in the Application Server for the `X-Downlink-Apikey`, `X-Downlink-Push` and `X-Downlink-Replace` webhook headers. They allow webhook integrations to determine which endpoints to use for downlink queue operations.
- `as.webhooks.downlinks.public-address` and `as.webhooks.downlinks.public-tls-address` configuration options to the Application Server.
- Support for adjusting the time that the Gateway Server schedules class C messages in advance per gateway.
  - This requires a database migration (`ttn-lw-stack is-db migrate`) because of the added columns.
- `end-devices use-external-join-server` CLI subcommand, which disassociates and deletes the device from Join Server.
- `mac_settings.beacon_frequency` end device field, which defines the default frequency of class B beacon in Hz.
- `mac_settings.desired_beacon_frequency` end device field, which defines the desired frequency of class B beacon in Hz that will be configured via MAC commands.
- `mac_settings.desired_ping_slot_data_rate_index` end device field, which defines the desired data rate index of the class B ping slot that will be configured via MAC commands.
- `mac_settings.desired_ping_slot_frequency` end device field, which defines the desired frequency of the class B ping slot that will be configured via MAC commands.
- Mobile navigation menu to the Console.
- View and edit all Gateway settings from the Console.
- `skip_payload_crypto` end device field, which makes the Application Server skip decryption of uplink payloads and encryption of downlink payloads.
- `app_s_key` and `last_a_f_cnt_down` uplink message fields, which are set if the `skip_payload_crypto` end device field is true.
- Support multiple frequency plans for a Gateway.
- Entity search by ID in the Console.

### Changed

- `resets_join_nonces` now applies to pre-1.1 devices as well as 1.1+ devices.
- Empty (`0x0000000000000000`) JoinEUIs are now allowed.

### Fixed

- Respect stack components on different hosts when connected to event sources in the Console.
- Pagination of search results.
- Handling OTAA devices registered on an external Join Server in the Console.
- RxMetadata Location field from Gateway Server.
- Channel mask encoding in LinkADR MAC command.
- Device location and payload formatter form submits in the Console.
- Events processing in the JS SDK.
- Application Server frontends getting stuck after their associated link is closed.

## [3.4.2] - 2020-01-08

### Added

- Forwarding of backend warnings to the Console.
- Auth Info service to the JavaScript SDK.
- Subscribable events to the JavaScript SDK.
- Include `gateway_ID` field in Semtech UDP configuration response from Gateway Configuration Server.
- Sorting feature to entity tables in the Console.

### Changed

- Increase time that class C messages are scheduled in advance from 300 to 500 ms to support higher latency gateway backhauls.

### Fixed

- Fix selection of pseudo wildcard rights being possible (leading to crash) in the Console even when such right cannot be granted.
- Fix loading spinner being stuck infinitely in gateway / application / organization overview when some rights aren't granted to the collaborator.
- Fix deadlock of application add form in the Console when the submit results in an error.
- Fix ttn-lw-cli sometimes refusing to update Gateway EUI.

## [3.4.1] - 2019-12-30

### Added

- Support for ordering in `List` RPCs.
- Detect existing Basic Station time epoch when the gateway was already running long before it (re)connected to the Gateway Server.

### Changed

- Reduce the downlink path expiry window to 15 seconds, i.e. typically missing three `PULL_DATA` frames.
- Reduce the connection expiry window to 1 minute.
- Reduce default UDP address block time from 5 minutes to 1 minute. This allows for faster reconnecting if the gateway changes IP address. The downlink path and connection now expire before the UDP source address is released.

### Fixed

- Fix class A downlink scheduling when an uplink message has been received between the triggering uplink message.

## [3.4.0] - 2019-12-24

### Added

- Downlink queue operation topics in the PubSub integrations can now be configured using the Console.
- `List` RPC in the user registry and related messages.
- User management for admins in the Console.
- `users list` command in the CLI.
- Support for getting Kerlink CPF configurations from Gateway Configuration Server.
- Support for Microchip ATECC608A-TNGLORA-C manifest files in device template conversion.

### Fixed

- Fix the PubSub integration edit page in the Console.
- Fix updating and setting of webhook headers in the Console.
- Fix DevNonce checks for LoRaWAN 1.0.3.

## [3.3.2] - 2019-12-04

### Added

- Support for selecting gateways when queueing downlinks via CLI (see `class-b-c.gateways` option).
- Options `is.oauth.ui.branding-base-url` and `console.ui.branding-base-url` that can be used to customize the branding (logos) of the web UI.
- Email templates can now also be loaded from blob buckets.
- Support for pagination in search APIs.
- Search is now also available to non-admin users.
- Support for searching end devices within an application.
- Notification during login informing users of unapproved user accounts.
- Support maximum EIRP value from frequency plans sub-bands.
- Support duty-cycle value from frequency plans sub-bands.

### Changed

- Allow enqueuing class B/C downlinks regardless of active device class.

### Fixed

- Fix crashing of organization collaborator edit page.
- Avoid validating existing queue on application downlink pushes.
- Correct `AU_915_928` maximum EIRP value to 30 dBm in 915.0 – 928.0 MHz (was 16.15 dBm).
- Correct `US_902_928` maximum EIRP value to 23.15 dBm in 902.3 – 914.9 MHz (was 32.15 dBm) and 28.15 dBm in 923.3 – 927.5 MHz (was 32.15 dBm). This aligns with US915 Hybrid Mode.
- Correct `AS_923` maximum EIRP value to 16 dBm in 923.0 – 923.5 MHz (was 16.15 dBm).

### Security

- Keep session keys separate by `JoinEUI` to avoid conditions where session keys are retrieved only by `DevEUI` and the session key identifier. This breaks retrieving session keys of devices that have been activated on a deployment running a previous version. Since the Application Server instances are currently in-cluster, there is no need for an Application Server to retrieve the `AppSKey` from the Join Server, making this breaking change ineffective.

## [3.3.1] - 2019-11-26

### Added

- Add support for Redis Sentinel (see `redis.failover.enable`, `redis.failover.master-name`, `redis.failover.addresses` options).

### Fixed

- Fix `AppKey` decryption in Join Server.

### Security

## [3.3.0] - 2019-11-25

### Added

- Add support for encrypting device keys at rest (see `as.device-kek-label`, `js.device-kek-label` and `ns.device-kek-label` options).
- The Network Server now provides the timestamp at which it received join-accept or data uplink messages.
- Add more details to logs that contain errors.
- Support for end device pictures in the Identity Server.
  - This requires a database migration (`ttn-lw-stack is-db migrate`) because of the added columns.
- Support for end device pictures in the CLI.

### Fixed

- Fix an issue causing unexpected behavior surrounding login, logout and token management in the Console.
- Fix an issue causing the application link page of the Console to load infinitely.

## [3.2.6] - 2019-11-18

### Fixed

- Fix active application link count being limited to 10 per CPU.
- The Application Server now fills the timestamp at which it has received uplinks from the Network Server.

## [3.2.5] - 2019-11-15

### Added

- Support for creating applications and gateway with an organization as the initial owner in the Console.
- Hide views and features in the Console that the user and stack configuration does not meet the necessary requirements for.
- Full range of Join EUI prefixes in the Console.
- Support specifying the source of interoperability server client CA configuration (see `interop.sender-client-ca.source` and related fields).

### Changed

- Reading and writing of session keys in Application and Network server registries now require device key read and write rights respectively.
- Implement redesign of entity overview title sections to improve visual consistency.

### Deprecated

- `--interop.sender-client-cas` in favor of `--interop.sender-client-ca` sub-fields in the stack.

### Fixed

- Fix gateway API key forms being broken in the Console.
- Fix MAC command handling in retransmissions.
- Fix multicast device creation issues.
- Fix device key unwrapping.
- Fix setting gateway locations in the Console.

### Security

## [3.2.4] - 2019-11-04

### Added

- Support LoRa Alliance TR005 Draft 3 QR code format.
- Connection indicators in Console's gateway list.
- TLS support for application link in the Console.
- Embedded documentation served at `/assets/doc`.

### Fixed

- Fix device creation rollback potentially deleting existing device with same ID.
- Fix missing transport credentials when using external NS linking.

### Security

## [3.2.3] - 2019-10-24

### Added

- Emails when the state of a user or OAuth client changes.
- Option to generate claim authentication codes for devices automatically.
- User invitations can now be sent and redeemed.
- Support for creating organization API keys in the Console.
- Support for deleting organization API keys in the Console.
- Support for editing organization API keys in the Console.
- Support for listing organization API keys in the Console.
- Support for managing organization API keys and rights in the JS SDK.
- Support for removing organization collaborators in the Console.
- Support for editing organization collaborators in the Console.
- Support for listing organization collaborators in the Console.
- Support for managing organization collaborators and rights in the JS SDK.
- MQTT integrations page in the Console.

### Changed

- Rename "bulk device creation" to "import devices".
- Move device import button to the end device tables (and adapt routing accordingly).
- Improve downlink performance.

### Fixed

- Fix issues with device bulk creation in Join Server.
- Fix device import not setting component hosts automatically.
- Fix NewChannelReq scheduling condition.
- Fix publishing events for generated MAC commands.
- Fix saving changes to device general settings in the Console.

## [3.2.2] - 2019-10-14

### Added

- Initial API and CLI support for LoRaWAN application packages and application package associations.
- New documentation design.
- Support for ACME v2.

### Deprecated

- Deprecate the `tls.acme.enable` setting. To use ACME, set `tls.source` to `acme`.

### Fixed

- Fix giving priority to ACME settings to remain backward compatible with configuration for `v3.2.0` and older.

## [3.2.1] - 2019-10-11

### Added

- `support-link` URI config to the Console to show a "Get Support" button.
- Option to explicitly enable TLS for linking of an Application Server on an external Network Server.
- Service to list QR code formats and generate QR codes in PNG format.
- Status message forwarding functions to upstream host/s.
- Support for authorizing device claiming on application level through CLI. See `ttn-lw-cli application claim authorize --help` for more information.
- Support for claiming end devices through CLI. See `ttn-lw-cli end-device claim --help` for more information.
- Support for converting Microchip ATECC608A-TNGLORA manifest files to device templates.
- Support for Crypto Servers that do not expose device root keys.
- Support for generating QR codes for claiming. See `ttn-lw-cli end-device generate-qr --help` for more information.
- Support for storage of frequency plans, device repository and interoperability configurations in AWS S3 buckets or GCP blobs.

### Changed

- Enable the V2 MQTT gateway listener by default on ports 1881/8881.
- Improve handling of API-Key and Collaborator rights in the console.

### Fixed

- Fix bug with logout sometimes not working in the console.
- Fix not respecting `RootCA` and `InsecureSkipVerify` TLS settings when ACME was configured for requesting TLS certificates.
- Fix reading configuration from current, home and XDG directories.

## [3.2.0] - 2019-09-30

### Added

- A map to the overview pages of end devices and gateways.
- API to retrieve MQTT configurations for applications and gateways.
- Application Server PubSub integrations events.
- `mac_settings.desired_max_duty_cycle`, `mac_settings.desired_adr_ack_delay_exponent` and `mac_settings.desired_adr_ack_limit_exponent` device flags.
- PubSub integrations to the console.
- PubSub service to JavaScript SDK.
- Support for updating `mac_state.desired_parameters`.
- `--tls.insecure-skip-verify` to skip certificate chain verification (insecure; for development only).

### Changed

- Change the way API key rights are handled in the `UpdateAPIKey` rpc for Applications, Gateways, Users and Organizations. Users can revoke or add rights to api keys as long as they have these rights.
- Change the way collaborator rights are handled in the `SetCollaborator` rpc for Applications, Gateways, Clients and Organizations. Collaborators can revoke or add rights to other collaborators as long as they have these rights.
- Extend device form in the Console to allow creating OTAA devices without root keys.
- Improve confirmed downlink operation.
- Improve gateway connection status indicators in Console.
- Upgrade Gateway Configuration Server to a first-class cluster role.

### Fixed

- Fix downlink length computation in the Network Server.
- Fix implementation of CUPS update-info endpoint.
- Fix missing CLI in `deb`, `rpm` and Snapcraft packages.

## [3.1.2] - 2019-09-05

### Added

- `http.redirect-to-host` config to redirect all HTTP(S) requests to the same host.
- `http.redirect-to-tls` config to redirect HTTP requests to HTTPS.
- Organization Create page in the Console.
- Organization Data page to the console.
- Organization General Settings page to the console.
- Organization List page.
- Organization Overview page to the console.
- Organizations service to the JS SDK.
- `create` method in the Organization service in the JS SDK.
- `deleteById` method to the Organization service in the JS SDK.
- `getAll` method to the Organizations service.
- `getAll` method to the Organization service in the JS SDK.
- `getById` method to the Organization service in the JS SDK.
- `openStream` method to the Organization service in the JS SDK.
- `updateById` method to the Organization service in the JS SDK.

### Changed

- Improve compatibility with various Class C devices.

### Fixed

- Fix root-relative OAuth flows for the console.

## [3.1.1] - 2019-08-30

### Added

- `--tls.acme.default-host` flag to set a default (fallback) host for connecting clients that do not use TLS-SNI.
- AS-ID to validate the Application Server with through the Common Name of the X.509 Distinguished Name of the TLS client certificate. If unspecified, the Join Server uses the host name from the address.
- Defaults to `ttn-lw-cli clients create` and `ttn-lw-cli users create`.
- KEK labels for Network Server and Application Server to use to wrap session keys by the Join Server. If unspecified, the Join Server uses a KEK label from the address, if present in the key vault.
- MQTT PubSub support in the Application Server. See `ttn-lw-cli app pubsub set --help` for more details.
- Support for external email templates in the Identity Server.
- Support for Join-Server interoperability via Backend Interfaces specification protocol.
- The `generateDevAddress` method in the `Ns` service.
- The `Js` service to the JS SDK.
- The `listJoinEUIPrefixes` method in the `Js` service.
- The `Ns` service to the JS SDK.
- The new The Things Stack branding.
- Web interface for changing password.
- Web interface for requesting temporary password.

### Changed

- Allow admins to create temporary passwords for users.
- CLI-only brew tap formula is now available as `TheThingsNetwork/lorawan-stack/ttn-lw-cli`.
- Improve error handling in OAuth flow.
- Improve getting started guide for a deployment of The Things Stack.
- Optimize the way the Identity Server determines memberships and rights.

### Deprecated

- `--nats-server-url` in favor of `--nats.server-url` in the PubSub CLI support.

### Removed

- `ids.dev_addr` from allowed field masks for `/ttn.lorawan.v3.NsEndDeviceRegistry/Set`.
- Auth from CLI's `forgot-password` command and made it optional on `update-password` command.
- Breadcrumbs from Overview, Application and Gateway top-level views.

### Fixed

- Fix `grants` and `rights` flags of `ttn-lw-cli clients create`.
- Fix a bug that resulted in events streams crashing in the console.
- Fix a bug where uplinks from some Basic Station gateways resulted in the connection to break.
- Fix a security issue where non-admin users could edit admin-only fields of OAuth clients.
- Fix an issue resulting in errors being unnecessarily logged in the console.
- Fix an issue with the `config` command rendering some flags and environment variables incorrectly.
- Fix API endpoints that allowed HTTP methods that are not part of our API specification.
- Fix console handling of configured mount paths other than `/console`.
- Fix handling of `ns.dev-addr-prefixes`.
- Fix incorrect error message in `ttn-lw-cli users oauth` commands.
- Fix propagation of warning headers in API responses.
- Fix relative time display in the Console.
- Fix relative time display in the Console for IE11, Edge and Safari.
- Fix unable to change LoRaWAN MAC and PHY version.
- Resolve flickering display issue in the overview pages of entities in the console.

## [3.1.0] - 2019-07-26

### Added

- `--headers` flag to `ttn-lw-cli applications webhooks set` allowing users to set HTTP headers to add to webhook requests.
- `getByOrganizationId` and `getByUserId` methods to the JS SDK.
- A new documentation system.
- A newline between list items returned from the CLI when using a custom `--output-format` template.
- An `--api-key` flag to `ttn-lw-cli login` that allows users to configure the CLI with a more restricted (Application, Gateway, ...) API key instead of the usual "all rights" OAuth access token.
- API for getting the rights of a single collaborator on (member of) an entity.
- Application Payload Formatters Page in the console.
- Class C and Multicast guide.
- CLI support for enabling/disabling JS, GS, NS and AS through configuration.
- Components overview in documentation.
- Device Templates to create, convert and map templates and assign EUIs to create large amounts of devices.
- Downlink Queue Operations guide.
- End device level payload formatters to console.
- Event streaming views for end devices.
- Events to device registries in the Network Server, Application Server and Join Server.
- Functionality to delete end devices in the console.
- Gateway General Settings Page to the console.
- Getting Started guide for command-line utility (CLI).
- Initial overview page to console.
- Native support to the Basic Station LNS protocol in the Gateway Server.
- NS-JS and AS-JS Backend Interfaces 1.0 and 1.1 draft 3 support.
- Option to revoke user sessions and access tokens on password change.
- Support for NS-JS and AS-JS Backend Interfaces.
- Support for URL templates inside the Webhook paths ! The currently supported fields are `appID`, `appEUI`, `joinEUI`, `devID`, `devEUI` and `devAddr`. They can be used using RFC 6570.
- The `go-cloud` integration to the Application Server. See `ttn-lw-cli applications pubsubs --help` for more details.
- The `go-cloud` integration to the Application Server. This integration enables downlink and uplink messaging using the cloud pub-sub by setting up the `--as.pubsub.publish-urls` and `--as.pubsub.subscribe-urls` parameters. You can specify multiple publish endpoints or subscribe endpoints by repeating the parameter (i.e. `--as.pubsub.publish-urls url1 --as.pubsub.publish-urls url2 --as.pubsub.subscribe-urls url3`).
- The Gateway Data Page to the console.
- View to update the antenna location information of gateways.
- View to update the location information of end devices.
- Views to handle integrations (webhooks) to the console.
- Working with Events guide.

### Changed

- Change database index names for invitation and OAuth models. Existing databases are migrated automatically.
- Change HTTP API for managing webhooks to avoid conflicts with downlink webhook paths.
- Change interpretation of frequency plan's maximum EIRP from a ceiling to a overriding value of any band (PHY) settings.
- Change the prefix of Prometheus metrics from `ttn_` to `ttn_lw_`.
- Rename the label `server_address` of Prometheus metrics `grpc_client_conns_{opened,closed}_total` to `remote_address`
- Resolve an issue where the stack complained about sending credentials on insecure connections.
- The Events endpoint no longer requires the `_ALL` right on requested entities. All events now have explicit visibility rules.

### Deprecated

- `JsEndDeviceRegistry.Provision()` rpc. Please use `EndDeviceTemplateConverter.Convert()` instead.

### Removed

- Remove the address label from Prometheus metric `grpc_server_conns_{opened,closed}_total`.

### Fixed

- Fix Basic Station CUPS LNS credentials blob.
- Fix a leak of entity information in List RPCs.
- Fix an issue that resulted in some event errors not being shown in the console.
- Fix an issue where incorrect error codes were returned from the console's OAuth flow.
- Fix clearing component addresses on updating end devices through CLI.
- Fix CLI panic for invalid attributes.
- Fix crash when running some `ttn-lw-cli organizations` commands without `--user-id` flag.
- Fix dwell-time issues in AS923 and AU915 bands.
- Fix occasional issues with downlink payload length.
- Fix the `x-total-count` header value for API Keys and collaborators.
- Fix the error that is returned when deleting a collaborator fails.

### Security

- Update node packages to fix known vulnerabilities.

## [3.0.4] - 2019-07-10

### Fixed

- Fix rights caching across multiple request contexts.

## [3.0.3] - 2019-05-10

### Added

- Support for getting automatic Let's Encrypt certificates. Add the new config flags `--tls.acme.enable`, `--tls.acme.dir=/path/to/storage`, `--tls.acme.hosts=example.com`, `--tls.acme.email=you@example.com` flags (or their env/config equivalent) to make it work. The `/path/to/storage` dir needs to be `chown`ed to `886:886`. See also `docker-compose.yml`.
- `GetApplicationAPIKey`, `GetGatewayAPIKey`, `GetOrganizationAPIKey`, `GetUserAPIKey` RPCs and related messages.
- "General Settings" view for end devices.
- `--credentials-id` flag to CLI that allows users to be logged in with mulitple credentials and switch between them.
- A check to the Identity Server that prevents users from deleting applications that still contain end devices.
- Application Collaborators management to the console.
- Checking maximum round-trip time for late-detection in downlink scheduling.
- Configuration service to JS SDK.
- Device list page to applications in console.
- Events to the application management pages.
- Round-trip times to Gateway Server connection statistics.
- Support for the value `cloud` for the `--events.backend` flag. When this flag is set, the `--events.cloud.publish-url` and `--events.cloud.subscribe-url` are used to set up a cloud pub-sub for events.
- Support for uplink retransmissions.
- Using median round-trip time value for absolute time scheduling if the gateway does not have GPS time.

### Changed

- Change encoding of keys to hex in device key generation (JS SDK).
- Change interpretation of absolute time in downlink messages from time of transmission to time of arrival.
- Improve ADR algorithm performance.
- Improve ADR performance.
- Make late scheduling default for gateways connected over UDP to avoid overwriting queued downlink.
- Make sure that non-user definable fields of downlink messages get discarded across all Application Server frontends.
- Prevent rpc calls to JS when the device has `supports_join` set to `false` (JS SDK).
- Update the development tooling. If you are a developer, make sure to check the changes in CONTRIBUTING.md and DEVELOPMENT.md.

### Fixed

- Fix `AppAs` not registered for HTTP interfacing while it is documented in the API.
- Fix absolute time scheduling with UDP connected gateways
- Fix authentication of MQTT and gRPC connected gateways
- Fix connecting MQTT V2 gateways
- Fix faulty composition of default values with provided values during device creation (JS SDK)
- Fix preserving user defined priority for application downlink
- Fix UDP downlink format for older forwarders
- Fix usage of `URL` class in browsers (JS SDK)

## [3.0.2] - 2019-04-12

### Changed

- Upgrade Go to 1.12

### Fixed

- Fix streaming events over HTTP with Gzip enabled.
- Fix resetting downlink channels for US, AU and CN end devices.
- Fix rendering of enums in JSON.
- Fix the permissions of our Snap package.

## [3.0.1] - 2019-04-10

### Added

- `dev_addr` to device fetched from the Network Server.
- `received_at` to `ApplicationUp` messages.
- `ttn-lw-cli users oauth` commands.
- Event payload to `as.up.forward`, `as.up.drop`, `as.down.receive`, `as.down.forward` and `as.down.drop` events.
- Event payload to `gs.status.receive`, `gs.up.receive` and `gs.down.send` events.
- OAuth management in the Identity Server.

### Changed

- Document places in the CLI where users can use arguments instead of flags.
- In JSON, LoRaWAN AES keys are now formatted as Hex instead of Base64.
- Make device's `dev_addr` update when the session's `dev_addr` is updated.

### Removed

- Remove end device identifiers from `DownlinkMessage` sent from the Network Server to the Gateway Server.

### Fixed

- Fix `dev_addr` not being present in upstream messages.

<!--
NOTE: These links should respect backports. See https://github.com/TheThingsNetwork/lorawan-stack/pull/1444/files#r333379706.
-->

[unreleased]: https://github.com/TheThingsNetwork/lorawan-stack/compare/v3.8.5...HEAD
[3.8.5]: https://github.com/TheThingsNetwork/lorawan-stack/compare/v3.8.4...v3.8.5
[3.8.4]: https://github.com/TheThingsNetwork/lorawan-stack/compare/v3.8.3...v3.8.4
[3.8.3]: https://github.com/TheThingsNetwork/lorawan-stack/compare/v3.8.2...v3.8.3
[3.8.2]: https://github.com/TheThingsNetwork/lorawan-stack/compare/v3.7.2...v3.8.2
[3.7.2]: https://github.com/TheThingsNetwork/lorawan-stack/compare/v3.7.0...v3.7.2
[3.7.0]: https://github.com/TheThingsNetwork/lorawan-stack/compare/v3.6.0...v3.7.0
[3.6.3]: https://github.com/TheThingsNetwork/lorawan-stack/compare/v3.6.2...v3.6.3
[3.6.2]: https://github.com/TheThingsNetwork/lorawan-stack/compare/v3.6.1...v3.6.2
[3.6.1]: https://github.com/TheThingsNetwork/lorawan-stack/compare/v3.6.0...v3.6.1
[3.6.0]: https://github.com/TheThingsNetwork/lorawan-stack/compare/v3.5.3...v3.6.0
[3.5.3]: https://github.com/TheThingsNetwork/lorawan-stack/compare/v3.5.2...v3.5.3
[3.5.2]: https://github.com/TheThingsNetwork/lorawan-stack/compare/v3.5.1...v3.5.2
[3.5.1]: https://github.com/TheThingsNetwork/lorawan-stack/compare/v3.5.0...v3.5.1
[3.5.0]: https://github.com/TheThingsNetwork/lorawan-stack/compare/v3.4.2...v3.5.0
[3.4.2]: https://github.com/TheThingsNetwork/lorawan-stack/compare/v3.4.1...v3.4.2
[3.4.1]: https://github.com/TheThingsNetwork/lorawan-stack/compare/v3.4.0...v3.4.1
[3.4.0]: https://github.com/TheThingsNetwork/lorawan-stack/compare/v3.3.2...v3.4.0
[3.3.2]: https://github.com/TheThingsNetwork/lorawan-stack/compare/v3.3.1...v3.3.2
[3.3.1]: https://github.com/TheThingsNetwork/lorawan-stack/compare/v3.3.0...v3.3.1
[3.3.0]: https://github.com/TheThingsNetwork/lorawan-stack/compare/v3.2.6...v3.3.0
[3.2.6]: https://github.com/TheThingsNetwork/lorawan-stack/compare/v3.2.5...v3.2.6
[3.2.5]: https://github.com/TheThingsNetwork/lorawan-stack/compare/v3.2.4...v3.2.5
[3.2.4]: https://github.com/TheThingsNetwork/lorawan-stack/compare/v3.2.3...v3.2.4
[3.2.3]: https://github.com/TheThingsNetwork/lorawan-stack/compare/v3.2.2...v3.2.3
[3.2.2]: https://github.com/TheThingsNetwork/lorawan-stack/compare/v3.2.1...v3.2.2
[3.2.1]: https://github.com/TheThingsNetwork/lorawan-stack/compare/v3.2.0...v3.2.1
[3.2.0]: https://github.com/TheThingsNetwork/lorawan-stack/compare/v3.1.2...v3.2.0
[3.1.2]: https://github.com/TheThingsNetwork/lorawan-stack/compare/v3.1.1...v3.1.2
[3.1.1]: https://github.com/TheThingsNetwork/lorawan-stack/compare/v3.1.0...v3.1.1
[3.1.0]: https://github.com/TheThingsNetwork/lorawan-stack/compare/v3.0.4...v3.1.0
[3.0.4]: https://github.com/TheThingsNetwork/lorawan-stack/compare/v3.0.3...v3.0.4
[3.0.3]: https://github.com/TheThingsNetwork/lorawan-stack/compare/v3.0.2...v3.0.3
[3.0.2]: https://github.com/TheThingsNetwork/lorawan-stack/compare/v3.0.1...v3.0.2
[3.0.1]: https://github.com/TheThingsNetwork/lorawan-stack/compare/v3.0.0...v3.0.1<|MERGE_RESOLUTION|>--- conflicted
+++ resolved
@@ -9,7 +9,6 @@
 
 ### Added
 
-<<<<<<< HEAD
 - API Authentication and authorization via session cookie.
   - This requires a database schema migration (`ttn-lw-stack is-db migrate`) because of the added and modified columns.
   - This changes the `AuthInfo` API response.
@@ -18,11 +17,13 @@
 - Service data messages published by integrations. Can be consumed using the bundled MQTT server, Webhooks or Pub/Sub integrations.
 - Application package application-wide associations support.
 - LoRaCloud DAS application package server URL overrides support.
-=======
+
 ### Changed
 
 ### Deprecated
 
+- End device `skip_payload_crypto` field: it gets replaced by `skip_payload_crypto_override`.
+
 ### Removed
 
 ### Fixed
@@ -33,7 +34,6 @@
 
 ### Added
 
->>>>>>> 974fab23
 - Option to reset end device payload formatters in the Console.
 - Service discovery using DNS SRV records for external Application Server linking.
 - Functionality to set end device attributes in the Console.
@@ -54,13 +54,6 @@
 - Defer events subscriptions until there is actual interest for events.
 - End device creation form with wizard in the Console.
 
-<<<<<<< HEAD
-### Deprecated
-
-- End device `skip_payload_crypto` field: it gets replaced by `skip_payload_crypto_override`.
-
-=======
->>>>>>> 974fab23
 ### Removed
 
 - Requirement to specify `frequency_plan_id` when creating gateways in the Console.

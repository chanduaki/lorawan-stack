sudo: required
conditions: v1
if: type = pull_request OR branch = master OR tag IS present
os: linux
git:
  depth: false
language: go
go: 1.14.x
go_import_path: go.thethings.network/lorawan-stack
env:
  global:
    - GOPROXY=https://proxy.golang.org
    - NODE_ENV=production
    - YARN_CACHE_FOLDER=$HOME/.cache/yarn
    - MAGE=$HOME/.cache/mage/mage
    - TEST_SLOWDOWN=8
    - TEST_REDIS=1
    - PATH=/snap/bin:$PATH
    - HUGO_BASE_URL=https://thethingsstack.io/
    - DOCKER_IMAGE=thethingsnetwork/lorawan-stack
    - DOCKER_IMAGE_DEV=thethingsnetwork/lorawan-stack-dev
matrix:
  include:
    - env: RUNTYPE=js
    - env: RUNTYPE=go.test RUN_GOARCH=amd64
    - env: RUNTYPE=go.test RUN_GOARCH=386
    - env: RUNTYPE=go.lint
    - env: RUNTYPE=release
      if: tag IS present OR (type != pull_request AND branch = master)
services:
  - docker
cache:
  directories:
    - '$GOPATH/pkg/mod'
    - '$HOME/.cache/go-build'
    - '$HOME/.cache/mage'
    - '$HOME/.cache/yarn'
before_install:
  - |
    if [[ "$TRAVIS_EVENT_TYPE" == "push" ]] && [[ "$TRAVIS_BRANCH" == "master" ]]; then
      set -e
      go clean -modcache
      go clean -cache
      rm -rf $HOME/.cache/mage/*
      rm -rf $HOME/.cache/yarn/*
    fi
  - |
    if [[ ! -z "$encrypted_fc3d5d829302_key" ]]; then
      openssl aes-256-cbc -K $encrypted_fc3d5d829302_key \
                          -iv $encrypted_fc3d5d829302_iv \
                          -in pkg/blob/testdata/gcloud.json.enc \
                          -out pkg/blob/testdata/gcloud.json \
                          -d
    fi
  - |
    if [[ "$RUNTYPE" == "go.test" ]]; then
      set -e
      sudo rm /usr/local/bin/docker-compose
      curl -L https://github.com/docker/compose/releases/download/1.23.2/docker-compose-$(uname -s)-$(uname -m) > docker-compose
      chmod +x docker-compose
      sudo mv docker-compose /usr/local/bin
    fi
  - |
    if [[ "$RUNTYPE" == "release" ]]; then
      echo "$SNAPCRAFT_LOGIN_ENCRYPTION_PASS" | gpg --passphrase-fd 0 snapcraft.login.gpg
      nvm install 10.16.0
    fi
  - |
    if [[ "$RUNTYPE" == "js" ]]; then
      nvm install 10.16.0
    fi
install:
  - make init
  - |
    if [[ "$RUNTYPE" == "js" ]]; then
      $MAGE js:devDeps js:deps jsSDK:deps
    fi
  - |
    if [[ "$RUNTYPE" == "release" ]]; then
      set -e
      sudo apt-get -y update
      sudo apt-get install -y rpm snapd
      sudo snap install snapcraft --classic
      $MAGE jsSDK:deps js:deps
      $MAGE docs:deps
    fi
script:
  - if [[ "$RUNTYPE" == "js" ]]; then $MAGE proto:swaggerClean proto:swagger; fi
  - if [[ "$RUNTYPE" == "js" ]]; then $MAGE proto:markdownClean proto:markdown; fi
  - if [[ "$RUNTYPE" == "js" ]]; then $MAGE proto:jsSDKClean proto:jsSDK; fi
  - if [[ "$RUNTYPE" == "js" ]]; then $MAGE jsSDK:clean jsSDK:build; fi
  - if [[ "$RUNTYPE" == "js" ]]; then $MAGE js:translations; fi
  - if [[ "$RUNTYPE" == "js" ]]; then $MAGE js:backendTranslations; fi
  - if [[ "$RUNTYPE" == "js" ]]; then $MAGE js:test jsSDK:test; fi
  - if [[ "$RUNTYPE" == "js" ]]; then $MAGE js:lint jsSDK:lint; fi
  - if [[ "$RUNTYPE" == "go.lint" ]]; then $MAGE proto:goClean proto:go; fi
  - if [[ "$RUNTYPE" == "go.lint" ]]; then $MAGE go:lint; fi
<<<<<<< HEAD
  - if [[ "$RUNTYPE" == "go.lint" ]]; then $MAGE go:unconvert; fi
  - if [[ "$RUNTYPE" == "go.lint" ]]; then $MAGE go:fmt; fi
  - |
    if [[ "$RUNTYPE" == "go.test" ]]; then
      if [[ "$RUN_GOARCH" == "amd64" ]]; then
        GOARCH=$RUN_GOARCH $MAGE go:coveralls
      else
        GOARCH=$RUN_GOARCH $MAGE go:test
      fi
    fi
  - if [[ "$RUNTYPE" == "go.test" ]]; then $MAGE go:testBinaries; fi
=======
  - if [[ "$RUNTYPE" == "go.lint" ]]; then $MAGE dev:misspell; fi
>>>>>>> 36bf14df
  - if [[ "$RUNTYPE" == "release" ]]; then $MAGE version:files; fi
  - $MAGE git:diff
after_success:
  - |
    if [[ "$RUNTYPE" == "release" ]]; then
      set -e
      rm -rf doc/public
      mkdir doc/public
      git fetch
      git --work-tree=doc/public checkout origin/gh-pages -- .
      git reset -- .
    fi
  - |
    if [[ "$RUNTYPE" == "release" ]]; then
      set -e
      $MAGE js:build
      $MAGE docs:build
      docker login -u "$DOCKER_USERNAME" -p "$DOCKER_PASSWORD"
      snapcraft login --with snapcraft.login
      if [[ ! -z "$TRAVIS_TAG" && "$TRAVIS_TAG" =~ ^v3\.[0-9]+\.[0-9]+ ]]; then
        cd tools && GO111MODULE=on go run github.com/goreleaser/goreleaser --release-notes <(printf "[Release notes](https://github.com/TheThingsNetwork/lorawan-stack/blob/${TRAVIS_TAG}/CHANGELOG.md#$(echo ${TRAVIS_TAG} | sed "s/v\([1-9]\+\)\.\([1-9]\+\)\.\([1-9]\+\)/\1\2\3---$(date +%Y-%m-%d)/"))")
      else
        cd tools && GO111MODULE=on go run github.com/goreleaser/goreleaser --snapshot
        docker push $DOCKER_IMAGE_DEV:$TRAVIS_COMMIT
      fi
    fi
deploy:
  - provider: pages
    local_dir: doc/public
    skip_cleanup: true
    github_token: $GITHUB_TOKEN
    keep_history: true
    fqdn: thethingsstack.io
    on:
      tags: true
      condition: $RUNTYPE = "release"<|MERGE_RESOLUTION|>--- conflicted
+++ resolved
@@ -94,22 +94,6 @@
   - if [[ "$RUNTYPE" == "js" ]]; then $MAGE js:test jsSDK:test; fi
   - if [[ "$RUNTYPE" == "js" ]]; then $MAGE js:lint jsSDK:lint; fi
   - if [[ "$RUNTYPE" == "go.lint" ]]; then $MAGE proto:goClean proto:go; fi
-  - if [[ "$RUNTYPE" == "go.lint" ]]; then $MAGE go:lint; fi
-<<<<<<< HEAD
-  - if [[ "$RUNTYPE" == "go.lint" ]]; then $MAGE go:unconvert; fi
-  - if [[ "$RUNTYPE" == "go.lint" ]]; then $MAGE go:fmt; fi
-  - |
-    if [[ "$RUNTYPE" == "go.test" ]]; then
-      if [[ "$RUN_GOARCH" == "amd64" ]]; then
-        GOARCH=$RUN_GOARCH $MAGE go:coveralls
-      else
-        GOARCH=$RUN_GOARCH $MAGE go:test
-      fi
-    fi
-  - if [[ "$RUNTYPE" == "go.test" ]]; then $MAGE go:testBinaries; fi
-=======
-  - if [[ "$RUNTYPE" == "go.lint" ]]; then $MAGE dev:misspell; fi
->>>>>>> 36bf14df
   - if [[ "$RUNTYPE" == "release" ]]; then $MAGE version:files; fi
   - $MAGE git:diff
 after_success:

--- conflicted
+++ resolved
@@ -140,11 +140,8 @@
 		}
 		result.LastDownlinkReceivedAt = stats.LastDownlinkReceivedAt
 		result.DownlinkCount = stats.DownlinkCount
-<<<<<<< HEAD
+		result.RoundTripTimes = stats.RoundTripTimes
 		result.SubBands = stats.SubBands
-=======
-		result.RoundTripTimes = stats.RoundTripTimes
->>>>>>> b5b911f6
 	}
 
 	// Retrieve gateway status.

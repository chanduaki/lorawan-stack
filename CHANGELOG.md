# Changelog

All notable changes to this project are documented in this file.

The format is based on [Keep a Changelog](https://keepachangelog.com/en/1.0.0/),
and this project adheres to [Semantic Versioning](https://semver.org/spec/v2.0.0.html).

## [Unreleased]

### Added

<<<<<<< HEAD
- Skipping payload crypto on application-level via application link's `skip_payload_crypto` field.
- Authentication method, ID and Remote IP in events metadata.
- Service data messages published by integrations. Can be consumed using the bundled MQTT server, Webhooks or Pub/Sub integrations.
- Application package application-wide associations support.
- LoRaCloud DAS application package server URL overrides support.
=======
- Option to reset end device payload formatters in the Console.
>>>>>>> c64ad25a

### Changed

- Event stream start and stop events are not published anymore.

### Deprecated

- End device `skip_payload_crypto` field: it gets replaced by `skip_payload_crypto_override`.

### Removed

### Fixed

## [3.8.4] - 2020-06-12

### Added

- Metrics for log messages, counted per level and namespace.
- Allow suppressing logs on HTTP requests for user-defined paths (see `--http.log-ignore-paths` option).
- Redux state and actions reporting to Sentry
- Serving frontend sourcemaps in production
- Frequency plan documentation.
- LoRa Basics Station documentation.

### Changed

- Suppress a few unexpected EOF errors, in order to reduce noise in the logs for health checks.

### Fixed

- Packet Broker Agent cluster ID is used as subscription group.
- LinkADR handling in 72-channel bands.
- Data uplink metrics reported by Application Server.
- CLI now only sends relevant end device fields to Identity Server on create.

## [3.8.3] - 2020-06-05

### Added

- Favicon to documentation pages.
- Draft template for documentation.

### Changed

- Late scheduling algorithm; Gateway Server now takes the 90th percentile of at least the last 5 round-trip times of the last 30 minutes into account to determine whether there's enough time to send the downlink to the gateway. This was the highest round-trip time received while the gateway was connected.

### Fixed

- Downlink scheduling to gateways which had one observed round-trip time that was higher than the available time to schedule. In some occassions, this broke downlink at some point while the gateway was connected.

## [3.8.2] - 2020-06-03

### Added

- Console logout is now propagated to the OAuth provider.
  - This requires a database migration (`ttn-lw-stack is-db migrate`) because of the added columns.
  - To set the `logout-redirect-uris` for existing clients, the CLI client can be used, e.g.: `ttn-lw-cli clients update console --logout-redirect-uris "https://localhost:8885/console" --redirect-uris "http://localhost:1885/console"`.
- Packet Broker Agent to act as Forwarder and Home Network. See `pba` configuration section.
- JavaScript style guide to our `DEVELOPMENT.md` documentation.
- Schedule end device downlinks in the Console.
- Support for repeated `RekeyInd`. (happens when e.g. `RekeyConf` is lost)
- Validate the `DevAddr` when switching session as a result of receiving `RekeyInd`.
- Error details for failed events in the Console.
- `Unknown` and `Other cluster` connection statuses to the gateways table in the Console.
- LoRaWAN 2.4 GHz band `ISM2400`.
- Unset end device fields using the CLI (see `--unset` option)
- Join EUI and Dev EUI columns to the end device table in the Console.
- CLI creates user configuration directory if it does not exist when generating configuration file.
- Upgrading guide in docs.
- Glossary.
- Event details in the Console traffic view.
- Gateway Server events for uplink messages now contain end device identifiers.
- Setting custom gateway attributes in the Console.
- Pub/Sub documentation.
- Return informative well-known errors for standard network and context errors.
- Error notification in list views in the Console.
- Latest "last seen" info and uplink frame counts for end devices in the Console.
- Latest "last seen" info for applications in the Console.

### Changed

- Conformed JavaScript to new code style guide.
- Removed login page of the Console (now redirects straight to the OAuth login).
- Network Server now records `LinkADRReq` rejections and will not retry rejected values.
- Improved `NewChannelReq`, `DLChannelReq` and `LinkADRReq` efficiency.
- For frames carrying only MAC commands, Network Server now attempts to fit them in FOpts omitting FPort, if possible, and sends them in FRMPayload with FPort 0 as usual otherwise.
- Submit buttons are now always enabled in the Console, regardless of the form's validation state.
- Disabled ADR for `ISM2400` band.
- Network Server will attempt RX1 for devices with `Rx1Delay` of 1 second, if possible.
- Network Server will not attempt to schedule MAC-only frames in ping slots or RXC windows.
- Network Server will only attempt to schedule in a ping slot or RXC window after RX2 has passed.
- Network Server will schedule all time-bound network-initiated downlinks at most RX1 delay ahead of time.
- Network Server now uses its own internal clock in `DeviceTimeAns`.
- Troubleshooting section of `DEVELOPMENT.md`
- Change console field labels from `MAC version` and `PHY version` to `LoRaWAN version` and `Regional Parameters version` and add descriptions

### Fixed

- Handling of device unsetting the ADR bit in uplink, after ADR has been started.
- Invalid `oauth-server-address` in CLI config generated by `use` command when config file is already present.
- Network Server now properly handles FPort 0 data uplinks carrying FOpts.
- Data rate 4 in version `1.0.2-a` of AU915.
- Incorrect `TxOffset` values used by Network Server in some bands.
- OAuth authorization page crashing.
- Byte input in scheduling downlink view.
- OAuth client token exchange and refresh issues when using TLS with a RootCA.
- Join Server and Application Server device registries now return an error when deleting keys on `SET` operations. The operation was never supported and caused an error on `GET` instead.
- Clearing end device events list in the Console.
- Some views not being accessible in the OAuth app (e.g. update password).
- `LinkADRReq` scheduling.
- Unsetting NwkKey in Join Server.
- CSRF token validation issues preventing login and logout in some circumstances.
- Typo in Application Server configuration documentation (webhook downlink).
- Unset fields via CLI on Join Server, i.e. `--unset root-keys.nwk-key`.
- Reconnecting UDP gateways that were disconnected by a new gateway connection.
- ADR in US915-like bands.

## [3.7.2] - 2020-04-22

### Added

- CLI can now dump JSON encoded `grpc_payload` field for unary requests (see `--dump-requests` flag).
- Template ID column in the webhook table in the Console.
- Select all field mask paths in CLI get, list and search commands (see `--all` option).
- Create webhooks via webhook templates in the Console.
- `ns.up.data.receive` and `ns.up.join.receive` events, which are triggered when respective uplink is received and matched to a device by Network Server.
- `ns.up.data.forward` and `ns.up.join.accept.forward` events, which are triggered when respective message is forwarded from Network Server to Application Server.
- `ns.up.join.cluster.attempt` and `ns.up.join.interop.attempt` events, which are triggered when the join-request is sent to respective Join Server by the Network Server.
- `ns.up.join.cluster.success` and `ns.up.join.interop.success` events, which are triggered when Network Server's join-request is accepted by respective Join Server.
- `ns.up.join.cluster.fail` and `ns.up.join.interop.fail` events, which are triggered when Network Server's join-request to respective Join Server fails.
- `ns.up.data.process` and `ns.up.join.accept.process` events, which are triggered when respective message is successfully processed by Network Server.
- `ns.down.data.schedule.attempt` and `ns.down.join.schedule.attempt` events, which are triggered when Network Server attempts to schedule a respective downlink on Gateway Server.
- `ns.down.data.schedule.success` and `ns.down.join.schedule.success` events, which are triggered when Network Server successfully schedules a respective downlink on Gateway Server.
- `ns.down.data.schedule.fail` and `ns.down.join.schedule.fail` events, which are triggered when Network Server fails to schedule a respective downlink on Gateway Server.
- Specify gRPC port and OAuth server address when generating a CLI config file with `ttn-lw-cli use` (see `--grpc-port` and `--oauth-server-address` options).
- Guide to connect MikroTik Routerboard

### Changed

- Styling improvements to webhook and pubsub table in Console.
- Gateway location is updated even if no antenna locations had been previously set.
- Renamed `ns.application.begin_link` event to `ns.application.link.begin`.
- Renamed `ns.application.end_link` event to `ns.application.link.end`.
- `ns.up.data.drop` and `ns.up.join.drop` events are now triggered when respective uplink duplicate is dropped by Network Server.
- Network Server now drops FPort 0 data uplinks with non-empty FOpts.
- Frontend asset hashes are loaded dynamically from a manifest file instead of being built into the stack binary.
- Removed `Cache-Control` header for static files.
- Sort events by `time` in the Console.
- Restructure doc folder

### Removed

- `ns.up.merge_metadata` event.
- `ns.up.receive_duplicate` event.
- `ns.up.receive` event.

### Fixed

- End device claim display bug when claim dates not set.
- DeviceModeInd handling for LoRaWAN 1.1 devices.
- Do not perform unnecessary gateway location updates.
- Error display on failed end device import in the Console.
- Update password view not being accessible
- FOpts encryption and decryption for LoRaWAN 1.1 devices.
- Application Server returns an error when trying to delete a device that does not exist.
- Network Server returns an error when trying to delete a device that does not exist.
- Retrieve LNS Trust without LNS Credentials attribute.
- Too strict webhook base URL validation in the Console.
- Webhook and PubSub total count in the Console.
- DevEUI is set when creating ABP devices via CLI.
- CLI now shows all supported enum values for LoraWAN fields.
- Application Server does not crash when retrieving a webhook template that does not exist if no template repository has been configured.
- Application Server does not crash when listing webhook templates if no template repository has been configured.
- Error display on failed end device fetching in the Console.
- Various inconsistencies with Regional Parameters specifications.

## [3.7.0] - 2020-04-02

### Added

- Update gateway antenna location from incoming status message (see `update_location_from_status` gateway field and `--gs.update-gateway-location-debounce-time` option).
  - This requires a database migration (`ttn-lw-stack is-db migrate`) because of the added columns.
- Access Tokens are now linked to User Sessions.
  - This requires a database migration (`ttn-lw-stack is-db migrate`) because of the added columns.
- Edit application attributes in Application General Settings in the Console
- New `use` CLI command to automatically generate CLI configuration files.
- View/edit `update_location_from_status` gateway property using the Console.

### Changed

- Default DevStatus periodicity is increased, which means that, by default, DevStatusReq will be scheduled less often.
- Default class B and C timeouts are increased, which means that, by default, if the Network Server expects an uplink from the device after a downlink, it will wait longer before rescheduling the downlink.
- In case downlink frame carries MAC requests, Network Server will not force the downlink to be sent confirmed in class B and C.

### Fixed

- Fix organization collaborator view not being accessible in the Console.
- Error display on Data pages in the Console.
- Fix too restrictive MQTT client validation in PubSub form in the Console.
- Fix faulty display of device event stream data for end devices with the same ID in different applications.
- Trailing slashes handling in webhook paths.
- End device location display bug when deleting the location entry in the Console.
- GS could panic when gateway connection stats were updated while updating the registry.
- Local CLI and stack config files now properly override global config.
- Error display on failed end device deletion in the Console.

## [3.6.3] - 2020-03-30

### Fixed

- Limited throughput in upstream handlers in Gateway Server when one gateway's upstream handler is busy.

## [3.6.2] - 2020-03-19

### Fixed

- Entity events subscription release in the Console (Firefox).
- RekeyInd handling for LoRaWAN 1.1 devices.
- Network server deduplication Redis configuration.
- Change the date format in the Console to be unambiguous (`17 Mar, 2020`).
- Handling of uplink frame counters exceeding 65535.
- Gateway events subscription release in the Console.
- Panic when receiving a UDP `PUSH_DATA` frame from a gateway without payload.

### Security

- Admin users that are suspended can no longer create, view or delete other users.

## [3.6.1] - 2020-03-13

### Added

- New `list` and `request-validation` subcommands for the CLI's `contact-info` commands.
- Device Claim Authentication Code page in the Console.
- Gateway Server rate limiting support for the UDP frontend, see (`--gs.udp.rate-limiting` options).
- Uplink deduplication via Redis in Network Server.

### Changed

- Network and Application Servers now maintain application downlink queue per-session.
- Gateway Server skips setting up an upstream if the DevAddr prefixes to forward are empty.
- Gateway connection stats are now cached in Redis (see `--cache.service` and `--gs.update-connections-stats-debounce-time` options).

### Fixed

- Telemetry and events for gateway statuses.
- Handling of downlink frame counters exceeding 65535.
- Creating 1.0.4 ABP end devices via the Console.
- ADR uplink handling.
- Uplink retransmission handling.
- Synchronizing Basic Station concentrator time after reconnect or initial connect after long inactivity.

### Security

- Changing username and password to be not required in pubsub integration.

## [3.6.0] - 2020-02-27

### Added

- Class B support.
- WebSocket Ping-Pong support for Basic Station frontend in the Gateway Server.
- LoRaWAN 1.0.4 support.

### Changed

- Do not use `personal-files` plugin for Snap package.
- Network Server will never attempt RX1 for devices with `Rx1Delay` of 1 second.
- Improved efficiency of ADR MAC commands.
- Gateway Configuration Server will use the default WebSocket TLS port if none is set.

### Fixed

- End device events subscription release in the Console.
- Blocking UDP packet handling while the gateway was still connecting. Traffic is now dropped while the connection is in progress, so that traffic from already connected gateways keep flowing.
- Join-request transmission parameters.
- ADR in 72-channel regions.
- Payload length limits used by Network Server being too low.
- CLI ignores default config files that cannot be read.
- Device creation rollback potentially deleting existing device with same ID.
- Returned values not representing the effective state of the devices in Network Server when deprecated field paths are used.
- Downlink queue operations in Network Server for LoRaWAN 1.1 devices.

## [3.5.3] - 2020-02-14

### Added

- Display of error payloads in console event log.
- Zero coordinate handling in location form in the Console.

### Fixed

- Updating `supports_class_c` field in the Device General Settings Page in the Console.
- Updating MQTT pubsub configuration in the Console
- Handling multiple consequent updates of MQTT pubsub/webhook integrations in the Console.
- Displaying total device count in application overview section when using device search in the Console
- FQDN used for Backend Interfaces interoperability requests.
- Exposing device sensitive fields to unrelated stack components in the Console.
- CLI trying to read input while none available.
- Reconnections of gateways whose previous connection was not cleaned up properly. New connections from the same gateway now actively disconnects existing connections.
- `ttn-lw-stack` and `ttn-lw-cli` file permission errors when installed using snap.
  - You may need to run `sudo snap connect ttn-lw-stack:personal-files`
- Changing username and password to be not required in pubsub integration

### Security

## [3.5.2] - 2020-02-06

### Fixed

- Channel mask encoding in LinkADR MAC command.
- Frequency plan validation in Network Server on device update.
- Authentication of Basic Station gateways.

## [3.5.1] - 2020-01-29

### Added

- Responsive side navigation (inside entity views) to the Console.
- Overall responsiveness of the Console.
- Support for configuring Redis connection pool sizes with `redis.pool-size` options.

### Fixed

- Crashes on Gateway Server start when traffic flow started while The Things Stack was still starting.
- Not detecting session change in Application Server when interop Join Server did not provide a `SessionKeyID`.

## [3.5.0] - 2020-01-24

### Added

- Support for releasing gateway EUI after deletion.
- Support in the Application Server for the `X-Downlink-Apikey`, `X-Downlink-Push` and `X-Downlink-Replace` webhook headers. They allow webhook integrations to determine which endpoints to use for downlink queue operations.
- `as.webhooks.downlinks.public-address` and `as.webhooks.downlinks.public-tls-address` configuration options to the Application Server.
- Support for adjusting the time that the Gateway Server schedules class C messages in advance per gateway.
  - This requires a database migration (`ttn-lw-stack is-db migrate`) because of the added columns.
- `end-devices use-external-join-server` CLI subcommand, which disassociates and deletes the device from Join Server.
- `mac_settings.beacon_frequency` end device field, which defines the default frequency of class B beacon in Hz.
- `mac_settings.desired_beacon_frequency` end device field, which defines the desired frequency of class B beacon in Hz that will be configured via MAC commands.
- `mac_settings.desired_ping_slot_data_rate_index` end device field, which defines the desired data rate index of the class B ping slot that will be configured via MAC commands.
- `mac_settings.desired_ping_slot_frequency` end device field, which defines the desired frequency of the class B ping slot that will be configured via MAC commands.
- Mobile navigation menu to the Console.
- View and edit all Gateway settings from the Console.
- `skip_payload_crypto` end device field, which makes the Application Server skip decryption of uplink payloads and encryption of downlink payloads.
- `app_s_key` and `last_a_f_cnt_down` uplink message fields, which are set if the `skip_payload_crypto` end device field is true.
- Support multiple frequency plans for a Gateway.
- Entity search by ID in the Console.

### Changed

- `resets_join_nonces` now applies to pre-1.1 devices as well as 1.1+ devices.
- Empty (`0x0000000000000000`) JoinEUIs are now allowed.

### Fixed

- Respect stack components on different hosts when connected to event sources in the Console.
- Pagination of search results.
- Handling OTAA devices registered on an external Join Server in the Console.
- RxMetadata Location field from Gateway Server.
- Channel mask encoding in LinkADR MAC command.
- Device location and payload formatter form submits in the Console.
- Events processing in the JS SDK.
- Application Server frontends getting stuck after their associated link is closed.

## [3.4.2] - 2020-01-08

### Added

- Forwarding of backend warnings to the Console.
- Auth Info service to the JavaScript SDK.
- Subscribable events to the JavaScript SDK.
- Include `gateway_ID` field in Semtech UDP configuration response from Gateway Configuration Server.
- Sorting feature to entity tables in the Console.

### Changed

- Increase time that class C messages are scheduled in advance from 300 to 500 ms to support higher latency gateway backhauls.

### Fixed

- Fix selection of pseudo wildcard rights being possible (leading to crash) in the Console even when such right cannot be granted.
- Fix loading spinner being stuck infinitely in gateway / application / organization overview when some rights aren't granted to the collaborator.
- Fix deadlock of application add form in the Console when the submit results in an error.
- Fix ttn-lw-cli sometimes refusing to update Gateway EUI.

## [3.4.1] - 2019-12-30

### Added

- Support for ordering in `List` RPCs.
- Detect existing Basic Station time epoch when the gateway was already running long before it (re)connected to the Gateway Server.

### Changed

- Reduce the downlink path expiry window to 15 seconds, i.e. typically missing three `PULL_DATA` frames.
- Reduce the connection expiry window to 1 minute.
- Reduce default UDP address block time from 5 minutes to 1 minute. This allows for faster reconnecting if the gateway changes IP address. The downlink path and connection now expire before the UDP source address is released.

### Fixed

- Fix class A downlink scheduling when an uplink message has been received between the triggering uplink message.

## [3.4.0] - 2019-12-24

### Added

- Downlink queue operation topics in the PubSub integrations can now be configured using the Console.
- `List` RPC in the user registry and related messages.
- User management for admins in the Console.
- `users list` command in the CLI.
- Support for getting Kerlink CPF configurations from Gateway Configuration Server.
- Support for Microchip ATECC608A-TNGLORA-C manifest files in device template conversion.

### Fixed

- Fix the PubSub integration edit page in the Console.
- Fix updating and setting of webhook headers in the Console.
- Fix DevNonce checks for LoRaWAN 1.0.3.

## [3.3.2] - 2019-12-04

### Added

- Support for selecting gateways when queueing downlinks via CLI (see `class-b-c.gateways` option).
- Options `is.oauth.ui.branding-base-url` and `console.ui.branding-base-url` that can be used to customize the branding (logos) of the web UI.
- Email templates can now also be loaded from blob buckets.
- Support for pagination in search APIs.
- Search is now also available to non-admin users.
- Support for searching end devices within an application.
- Notification during login informing users of unapproved user accounts.
- Support maximum EIRP value from frequency plans sub-bands.
- Support duty-cycle value from frequency plans sub-bands.

### Changed

- Allow enqueuing class B/C downlinks regardless of active device class.

### Fixed

- Fix crashing of organization collaborator edit page.
- Avoid validating existing queue on application downlink pushes.
- Correct `AU_915_928` maximum EIRP value to 30 dBm in 915.0 – 928.0 MHz (was 16.15 dBm).
- Correct `US_902_928` maximum EIRP value to 23.15 dBm in 902.3 – 914.9 MHz (was 32.15 dBm) and 28.15 dBm in 923.3 – 927.5 MHz (was 32.15 dBm). This aligns with US915 Hybrid Mode.
- Correct `AS_923` maximum EIRP value to 16 dBm in 923.0 – 923.5 MHz (was 16.15 dBm).

### Security

- Keep session keys separate by `JoinEUI` to avoid conditions where session keys are retrieved only by `DevEUI` and the session key identifier. This breaks retrieving session keys of devices that have been activated on a deployment running a previous version. Since the Application Server instances are currently in-cluster, there is no need for an Application Server to retrieve the `AppSKey` from the Join Server, making this breaking change ineffective.

## [3.3.1] - 2019-11-26

### Added

- Add support for Redis Sentinel (see `redis.failover.enable`, `redis.failover.master-name`, `redis.failover.addresses` options).

### Fixed

- Fix `AppKey` decryption in Join Server.

### Security

## [3.3.0] - 2019-11-25

### Added

- Add support for encrypting device keys at rest (see `as.device-kek-label`, `js.device-kek-label` and `ns.device-kek-label` options).
- The Network Server now provides the timestamp at which it received join-accept or data uplink messages.
- Add more details to logs that contain errors.
- Support for end device pictures in the Identity Server.
  - This requires a database migration (`ttn-lw-stack is-db migrate`) because of the added columns.
- Support for end device pictures in the CLI.

### Fixed

- Fix an issue causing unexpected behavior surrounding login, logout and token management in the Console.
- Fix an issue causing the application link page of the Console to load infinitely.

## [3.2.6] - 2019-11-18

### Fixed

- Fix active application link count being limited to 10 per CPU.
- The Application Server now fills the timestamp at which it has received uplinks from the Network Server.

## [3.2.5] - 2019-11-15

### Added

- Support for creating applications and gateway with an organization as the initial owner in the Console.
- Hide views and features in the Console that the user and stack configuration does not meet the necessary requirements for.
- Full range of Join EUI prefixes in the Console.
- Support specifying the source of interoperability server client CA configuration (see `interop.sender-client-ca.source` and related fields).

### Changed

- Reading and writing of session keys in Application and Network server registries now require device key read and write rights respectively.
- Implement redesign of entity overview title sections to improve visual consistency.

### Deprecated

- `--interop.sender-client-cas` in favor of `--interop.sender-client-ca` sub-fields in the stack.

### Fixed

- Fix gateway API key forms being broken in the Console.
- Fix MAC command handling in retransmissions.
- Fix multicast device creation issues.
- Fix device key unwrapping.
- Fix setting gateway locations in the Console.

### Security

## [3.2.4] - 2019-11-04

### Added

- Support LoRa Alliance TR005 Draft 3 QR code format.
- Connection indicators in Console's gateway list.
- TLS support for application link in the Console.
- Embedded documentation served at `/assets/doc`.

### Fixed

- Fix device creation rollback potentially deleting existing device with same ID.
- Fix missing transport credentials when using external NS linking.

### Security

## [3.2.3] - 2019-10-24

### Added

- Emails when the state of a user or OAuth client changes.
- Option to generate claim authentication codes for devices automatically.
- User invitations can now be sent and redeemed.
- Support for creating organization API keys in the Console.
- Support for deleting organization API keys in the Console.
- Support for editing organization API keys in the Console.
- Support for listing organization API keys in the Console.
- Support for managing organization API keys and rights in the JS SDK.
- Support for removing organization collaborators in the Console.
- Support for editing organization collaborators in the Console.
- Support for listing organization collaborators in the Console.
- Support for managing organization collaborators and rights in the JS SDK.
- MQTT integrations page in the Console.

### Changed

- Rename "bulk device creation" to "import devices".
- Move device import button to the end device tables (and adapt routing accordingly).
- Improve downlink performance.

### Fixed

- Fix issues with device bulk creation in Join Server.
- Fix device import not setting component hosts automatically.
- Fix NewChannelReq scheduling condition.
- Fix publishing events for generated MAC commands.
- Fix saving changes to device general settings in the Console.

## [3.2.2] - 2019-10-14

### Added

- Initial API and CLI support for LoRaWAN application packages and application package associations.
- New documentation design.
- Support for ACME v2.

### Deprecated

- Deprecate the `tls.acme.enable` setting. To use ACME, set `tls.source` to `acme`.

### Fixed

- Fix giving priority to ACME settings to remain backward compatible with configuration for `v3.2.0` and older.

## [3.2.1] - 2019-10-11

### Added

- `support-link` URI config to the Console to show a "Get Support" button.
- Option to explicitly enable TLS for linking of an Application Server on an external Network Server.
- Service to list QR code formats and generate QR codes in PNG format.
- Status message forwarding functions to upstream host/s.
- Support for authorizing device claiming on application level through CLI. See `ttn-lw-cli application claim authorize --help` for more information.
- Support for claiming end devices through CLI. See `ttn-lw-cli end-device claim --help` for more information.
- Support for converting Microchip ATECC608A-TNGLORA manifest files to device templates.
- Support for Crypto Servers that do not expose device root keys.
- Support for generating QR codes for claiming. See `ttn-lw-cli end-device generate-qr --help` for more information.
- Support for storage of frequency plans, device repository and interoperability configurations in AWS S3 buckets or GCP blobs.

### Changed

- Enable the V2 MQTT gateway listener by default on ports 1881/8881.
- Improve handling of API-Key and Collaborator rights in the console.

### Fixed

- Fix bug with logout sometimes not working in the console.
- Fix not respecting `RootCA` and `InsecureSkipVerify` TLS settings when ACME was configured for requesting TLS certificates.
- Fix reading configuration from current, home and XDG directories.

## [3.2.0] - 2019-09-30

### Added

- A map to the overview pages of end devices and gateways.
- API to retrieve MQTT configurations for applications and gateways.
- Application Server PubSub integrations events.
- `mac_settings.desired_max_duty_cycle`, `mac_settings.desired_adr_ack_delay_exponent` and `mac_settings.desired_adr_ack_limit_exponent` device flags.
- PubSub integrations to the console.
- PubSub service to JavaScript SDK.
- Support for updating `mac_state.desired_parameters`.
- `--tls.insecure-skip-verify` to skip certificate chain verification (insecure; for development only).

### Changed

- Change the way API key rights are handled in the `UpdateAPIKey` rpc for Applications, Gateways, Users and Organizations. Users can revoke or add rights to api keys as long as they have these rights.
- Change the way collaborator rights are handled in the `SetCollaborator` rpc for Applications, Gateways, Clients and Organizations. Collaborators can revoke or add rights to other collaborators as long as they have these rights.
- Extend device form in the Console to allow creating OTAA devices without root keys.
- Improve confirmed downlink operation.
- Improve gateway connection status indicators in Console.
- Upgrade Gateway Configuration Server to a first-class cluster role.

### Fixed

- Fix downlink length computation in the Network Server.
- Fix implementation of CUPS update-info endpoint.
- Fix missing CLI in `deb`, `rpm` and Snapcraft packages.

## [3.1.2] - 2019-09-05

### Added

- `http.redirect-to-host` config to redirect all HTTP(S) requests to the same host.
- `http.redirect-to-tls` config to redirect HTTP requests to HTTPS.
- Organization Create page in the Console.
- Organization Data page to the console.
- Organization General Settings page to the console.
- Organization List page.
- Organization Overview page to the console.
- Organizations service to the JS SDK.
- `create` method in the Organization service in the JS SDK.
- `deleteById` method to the Organization service in the JS SDK.
- `getAll` method to the Organizations service.
- `getAll` method to the Organization service in the JS SDK.
- `getById` method to the Organization service in the JS SDK.
- `openStream` method to the Organization service in the JS SDK.
- `updateById` method to the Organization service in the JS SDK.

### Changed

- Improve compatibility with various Class C devices.

### Fixed

- Fix root-relative OAuth flows for the console.

## [3.1.1] - 2019-08-30

### Added

- `--tls.acme.default-host` flag to set a default (fallback) host for connecting clients that do not use TLS-SNI.
- AS-ID to validate the Application Server with through the Common Name of the X.509 Distinguished Name of the TLS client certificate. If unspecified, the Join Server uses the host name from the address.
- Defaults to `ttn-lw-cli clients create` and `ttn-lw-cli users create`.
- KEK labels for Network Server and Application Server to use to wrap session keys by the Join Server. If unspecified, the Join Server uses a KEK label from the address, if present in the key vault.
- MQTT PubSub support in the Application Server. See `ttn-lw-cli app pubsub set --help` for more details.
- Support for external email templates in the Identity Server.
- Support for Join-Server interoperability via Backend Interfaces specification protocol.
- The `generateDevAddress` method in the `Ns` service.
- The `Js` service to the JS SDK.
- The `listJoinEUIPrefixes` method in the `Js` service.
- The `Ns` service to the JS SDK.
- The new The Things Stack branding.
- Web interface for changing password.
- Web interface for requesting temporary password.

### Changed

- Allow admins to create temporary passwords for users.
- CLI-only brew tap formula is now available as `TheThingsNetwork/lorawan-stack/ttn-lw-cli`.
- Improve error handling in OAuth flow.
- Improve getting started guide for a deployment of The Things Stack.
- Optimize the way the Identity Server determines memberships and rights.

### Deprecated

- `--nats-server-url` in favor of `--nats.server-url` in the PubSub CLI support.

### Removed

- `ids.dev_addr` from allowed field masks for `/ttn.lorawan.v3.NsEndDeviceRegistry/Set`.
- Auth from CLI's `forgot-password` command and made it optional on `update-password` command.
- Breadcrumbs from Overview, Application and Gateway top-level views.

### Fixed

- Fix `grants` and `rights` flags of `ttn-lw-cli clients create`.
- Fix a bug that resulted in events streams crashing in the console.
- Fix a bug where uplinks from some Basic Station gateways resulted in the connection to break.
- Fix a security issue where non-admin users could edit admin-only fields of OAuth clients.
- Fix an issue resulting in errors being unnecessarily logged in the console.
- Fix an issue with the `config` command rendering some flags and environment variables incorrectly.
- Fix API endpoints that allowed HTTP methods that are not part of our API specification.
- Fix console handling of configured mount paths other than `/console`.
- Fix handling of `ns.dev-addr-prefixes`.
- Fix incorrect error message in `ttn-lw-cli users oauth` commands.
- Fix propagation of warning headers in API responses.
- Fix relative time display in the Console.
- Fix relative time display in the Console for IE11, Edge and Safari.
- Fix unable to change LoRaWAN MAC and PHY version.
- Resolve flickering display issue in the overview pages of entities in the console.

## [3.1.0] - 2019-07-26

### Added

- `--headers` flag to `ttn-lw-cli applications webhooks set` allowing users to set HTTP headers to add to webhook requests.
- `getByOrganizationId` and `getByUserId` methods to the JS SDK.
- A new documentation system.
- A newline between list items returned from the CLI when using a custom `--output-format` template.
- An `--api-key` flag to `ttn-lw-cli login` that allows users to configure the CLI with a more restricted (Application, Gateway, ...) API key instead of the usual "all rights" OAuth access token.
- API for getting the rights of a single collaborator on (member of) an entity.
- Application Payload Formatters Page in the console.
- Class C and Multicast guide.
- CLI support for enabling/disabling JS, GS, NS and AS through configuration.
- Components overview in documentation.
- Device Templates to create, convert and map templates and assign EUIs to create large amounts of devices.
- Downlink Queue Operations guide.
- End device level payload formatters to console.
- Event streaming views for end devices.
- Events to device registries in the Network Server, Application Server and Join Server.
- Functionality to delete end devices in the console.
- Gateway General Settings Page to the console.
- Getting Started guide for command-line utility (CLI).
- Initial overview page to console.
- Native support to the Basic Station LNS protocol in the Gateway Server.
- NS-JS and AS-JS Backend Interfaces 1.0 and 1.1 draft 3 support.
- Option to revoke user sessions and access tokens on password change.
- Support for NS-JS and AS-JS Backend Interfaces.
- Support for URL templates inside the Webhook paths ! The currently supported fields are `appID`, `appEUI`, `joinEUI`, `devID`, `devEUI` and `devAddr`. They can be used using RFC 6570.
- The `go-cloud` integration to the Application Server. See `ttn-lw-cli applications pubsubs --help` for more details.
- The `go-cloud` integration to the Application Server. This integration enables downlink and uplink messaging using the cloud pub-sub by setting up the `--as.pubsub.publish-urls` and `--as.pubsub.subscribe-urls` parameters. You can specify multiple publish endpoints or subscribe endpoints by repeating the parameter (i.e. `--as.pubsub.publish-urls url1 --as.pubsub.publish-urls url2 --as.pubsub.subscribe-urls url3`).
- The Gateway Data Page to the console.
- View to update the antenna location information of gateways.
- View to update the location information of end devices.
- Views to handle integrations (webhooks) to the console.
- Working with Events guide.

### Changed

- Change database index names for invitation and OAuth models. Existing databases are migrated automatically.
- Change HTTP API for managing webhooks to avoid conflicts with downlink webhook paths.
- Change interpretation of frequency plan's maximum EIRP from a ceiling to a overriding value of any band (PHY) settings.
- Change the prefix of Prometheus metrics from `ttn_` to `ttn_lw_`.
- Rename the label `server_address` of Prometheus metrics `grpc_client_conns_{opened,closed}_total` to `remote_address`
- Resolve an issue where the stack complained about sending credentials on insecure connections.
- The Events endpoint no longer requires the `_ALL` right on requested entities. All events now have explicit visibility rules.

### Deprecated

- `JsEndDeviceRegistry.Provision()` rpc. Please use `EndDeviceTemplateConverter.Convert()` instead.

### Removed

- Remove the address label from Prometheus metric `grpc_server_conns_{opened,closed}_total`.

### Fixed

- Fix Basic Station CUPS LNS credentials blob.
- Fix a leak of entity information in List RPCs.
- Fix an issue that resulted in some event errors not being shown in the console.
- Fix an issue where incorrect error codes were returned from the console's OAuth flow.
- Fix clearing component addresses on updating end devices through CLI.
- Fix CLI panic for invalid attributes.
- Fix crash when running some `ttn-lw-cli organizations` commands without `--user-id` flag.
- Fix dwell-time issues in AS923 and AU915 bands.
- Fix occasional issues with downlink payload length.
- Fix the `x-total-count` header value for API Keys and collaborators.
- Fix the error that is returned when deleting a collaborator fails.

### Security

- Update node packages to fix known vulnerabilities.

## [3.0.4] - 2019-07-10

### Fixed

- Fix rights caching across multiple request contexts.

## [3.0.3] - 2019-05-10

### Added

- Support for getting automatic Let's Encrypt certificates. Add the new config flags `--tls.acme.enable`, `--tls.acme.dir=/path/to/storage`, `--tls.acme.hosts=example.com`, `--tls.acme.email=you@example.com` flags (or their env/config equivalent) to make it work. The `/path/to/storage` dir needs to be `chown`ed to `886:886`. See also `docker-compose.yml`.
- `GetApplicationAPIKey`, `GetGatewayAPIKey`, `GetOrganizationAPIKey`, `GetUserAPIKey` RPCs and related messages.
- "General Settings" view for end devices.
- `--credentials-id` flag to CLI that allows users to be logged in with mulitple credentials and switch between them.
- A check to the Identity Server that prevents users from deleting applications that still contain end devices.
- Application Collaborators management to the console.
- Checking maximum round-trip time for late-detection in downlink scheduling.
- Configuration service to JS SDK.
- Device list page to applications in console.
- Events to the application management pages.
- Round-trip times to Gateway Server connection statistics.
- Support for the value `cloud` for the `--events.backend` flag. When this flag is set, the `--events.cloud.publish-url` and `--events.cloud.subscribe-url` are used to set up a cloud pub-sub for events.
- Support for uplink retransmissions.
- Using median round-trip time value for absolute time scheduling if the gateway does not have GPS time.

### Changed

- Change encoding of keys to hex in device key generation (JS SDK).
- Change interpretation of absolute time in downlink messages from time of transmission to time of arrival.
- Improve ADR algorithm performance.
- Improve ADR performance.
- Make late scheduling default for gateways connected over UDP to avoid overwriting queued downlink.
- Make sure that non-user definable fields of downlink messages get discarded across all Application Server frontends.
- Prevent rpc calls to JS when the device has `supports_join` set to `false` (JS SDK).
- Update the development tooling. If you are a developer, make sure to check the changes in CONTRIBUTING.md and DEVELOPMENT.md.

### Fixed

- Fix `AppAs` not registered for HTTP interfacing while it is documented in the API.
- Fix absolute time scheduling with UDP connected gateways
- Fix authentication of MQTT and gRPC connected gateways
- Fix connecting MQTT V2 gateways
- Fix faulty composition of default values with provided values during device creation (JS SDK)
- Fix preserving user defined priority for application downlink
- Fix UDP downlink format for older forwarders
- Fix usage of `URL` class in browsers (JS SDK)

## [3.0.2] - 2019-04-12

### Changed

- Upgrade Go to 1.12

### Fixed

- Fix streaming events over HTTP with Gzip enabled.
- Fix resetting downlink channels for US, AU and CN end devices.
- Fix rendering of enums in JSON.
- Fix the permissions of our Snap package.

## [3.0.1] - 2019-04-10

### Added

- `dev_addr` to device fetched from the Network Server.
- `received_at` to `ApplicationUp` messages.
- `ttn-lw-cli users oauth` commands.
- Event payload to `as.up.forward`, `as.up.drop`, `as.down.receive`, `as.down.forward` and `as.down.drop` events.
- Event payload to `gs.status.receive`, `gs.up.receive` and `gs.down.send` events.
- OAuth management in the Identity Server.

### Changed

- Document places in the CLI where users can use arguments instead of flags.
- In JSON, LoRaWAN AES keys are now formatted as Hex instead of Base64.
- Make device's `dev_addr` update when the session's `dev_addr` is updated.

### Removed

- Remove end device identifiers from `DownlinkMessage` sent from the Network Server to the Gateway Server.

### Fixed

- Fix `dev_addr` not being present in upstream messages.

<!--
NOTE: These links should respect backports. See https://github.com/TheThingsNetwork/lorawan-stack/pull/1444/files#r333379706.
-->

[unreleased]: https://github.com/TheThingsNetwork/lorawan-stack/compare/v3.8.4...HEAD
[3.8.4]: https://github.com/TheThingsNetwork/lorawan-stack/compare/v3.8.3...v3.8.4
[3.8.3]: https://github.com/TheThingsNetwork/lorawan-stack/compare/v3.8.2...v3.8.3
[3.8.2]: https://github.com/TheThingsNetwork/lorawan-stack/compare/v3.7.2...v3.8.2
[3.7.2]: https://github.com/TheThingsNetwork/lorawan-stack/compare/v3.7.0...v3.7.2
[3.7.0]: https://github.com/TheThingsNetwork/lorawan-stack/compare/v3.6.0...v3.7.0
[3.6.3]: https://github.com/TheThingsNetwork/lorawan-stack/compare/v3.6.2...v3.6.3
[3.6.2]: https://github.com/TheThingsNetwork/lorawan-stack/compare/v3.6.1...v3.6.2
[3.6.1]: https://github.com/TheThingsNetwork/lorawan-stack/compare/v3.6.0...v3.6.1
[3.6.0]: https://github.com/TheThingsNetwork/lorawan-stack/compare/v3.5.3...v3.6.0
[3.5.3]: https://github.com/TheThingsNetwork/lorawan-stack/compare/v3.5.2...v3.5.3
[3.5.2]: https://github.com/TheThingsNetwork/lorawan-stack/compare/v3.5.1...v3.5.2
[3.5.1]: https://github.com/TheThingsNetwork/lorawan-stack/compare/v3.5.0...v3.5.1
[3.5.0]: https://github.com/TheThingsNetwork/lorawan-stack/compare/v3.4.2...v3.5.0
[3.4.2]: https://github.com/TheThingsNetwork/lorawan-stack/compare/v3.4.1...v3.4.2
[3.4.1]: https://github.com/TheThingsNetwork/lorawan-stack/compare/v3.4.0...v3.4.1
[3.4.0]: https://github.com/TheThingsNetwork/lorawan-stack/compare/v3.3.2...v3.4.0
[3.3.2]: https://github.com/TheThingsNetwork/lorawan-stack/compare/v3.3.1...v3.3.2
[3.3.1]: https://github.com/TheThingsNetwork/lorawan-stack/compare/v3.3.0...v3.3.1
[3.3.0]: https://github.com/TheThingsNetwork/lorawan-stack/compare/v3.2.6...v3.3.0
[3.2.6]: https://github.com/TheThingsNetwork/lorawan-stack/compare/v3.2.5...v3.2.6
[3.2.5]: https://github.com/TheThingsNetwork/lorawan-stack/compare/v3.2.4...v3.2.5
[3.2.4]: https://github.com/TheThingsNetwork/lorawan-stack/compare/v3.2.3...v3.2.4
[3.2.3]: https://github.com/TheThingsNetwork/lorawan-stack/compare/v3.2.2...v3.2.3
[3.2.2]: https://github.com/TheThingsNetwork/lorawan-stack/compare/v3.2.1...v3.2.2
[3.2.1]: https://github.com/TheThingsNetwork/lorawan-stack/compare/v3.2.0...v3.2.1
[3.2.0]: https://github.com/TheThingsNetwork/lorawan-stack/compare/v3.1.2...v3.2.0
[3.1.2]: https://github.com/TheThingsNetwork/lorawan-stack/compare/v3.1.1...v3.1.2
[3.1.1]: https://github.com/TheThingsNetwork/lorawan-stack/compare/v3.1.0...v3.1.1
[3.1.0]: https://github.com/TheThingsNetwork/lorawan-stack/compare/v3.0.4...v3.1.0
[3.0.4]: https://github.com/TheThingsNetwork/lorawan-stack/compare/v3.0.3...v3.0.4
[3.0.3]: https://github.com/TheThingsNetwork/lorawan-stack/compare/v3.0.2...v3.0.3
[3.0.2]: https://github.com/TheThingsNetwork/lorawan-stack/compare/v3.0.1...v3.0.2
[3.0.1]: https://github.com/TheThingsNetwork/lorawan-stack/compare/v3.0.0...v3.0.1<|MERGE_RESOLUTION|>--- conflicted
+++ resolved
@@ -9,15 +9,12 @@
 
 ### Added
 
-<<<<<<< HEAD
 - Skipping payload crypto on application-level via application link's `skip_payload_crypto` field.
 - Authentication method, ID and Remote IP in events metadata.
 - Service data messages published by integrations. Can be consumed using the bundled MQTT server, Webhooks or Pub/Sub integrations.
 - Application package application-wide associations support.
 - LoRaCloud DAS application package server URL overrides support.
-=======
 - Option to reset end device payload formatters in the Console.
->>>>>>> c64ad25a
 
 ### Changed
 
